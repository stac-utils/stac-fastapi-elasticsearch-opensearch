# stac-fastapi-elasticsearch-opensearch

<!-- markdownlint-disable MD033 MD041 -->


<p align="left">
  <img src="https://raw.githubusercontent.com/stac-utils/stac-fastapi-elasticsearch-opensearch/refs/heads/main/assets/sfeos.png" width=1000>
</p>

**Jump to:** [Project Introduction](#project-introduction---what-is-sfeos) | [Quick Start](#quick-start) | [Table of Contents](#table-of-contents)

  [![Downloads](https://static.pepy.tech/badge/stac-fastapi-core?color=blue)](https://pepy.tech/project/stac-fastapi-core)
  [![GitHub contributors](https://img.shields.io/github/contributors/stac-utils/stac-fastapi-elasticsearch-opensearch?color=blue)](https://github.com/stac-utils/stac-fastapi-elasticsearch-opensearch/graphs/contributors)
  [![GitHub stars](https://img.shields.io/github/stars/stac-utils/stac-fastapi-elasticsearch-opensearch.svg?color=blue)](https://github.com/stac-utils/stac-fastapi-elasticsearch-opensearch/stargazers)
  [![GitHub forks](https://img.shields.io/github/forks/stac-utils/stac-fastapi-elasticsearch-opensearch.svg?color=blue)](https://github.com/stac-utils/stac-fastapi-elasticsearch-opensearch/network/members)
   [![PyPI version](https://img.shields.io/pypi/v/stac-fastapi-elasticsearch.svg?color=blue)](https://pypi.org/project/stac-fastapi-elasticsearch/)
  [![STAC](https://img.shields.io/badge/STAC-1.1.0-blue.svg)](https://github.com/radiantearth/stac-spec/tree/v1.1.0)
  [![stac-fastapi](https://img.shields.io/badge/stac--fastapi-6.0.0-blue.svg)](https://github.com/stac-utils/stac-fastapi)

## Sponsors & Supporters

The following organizations have contributed time and/or funding to support the development of this project:

<p align="left">
  <a href="https://healy-hyperspatial.github.io/"><img src="https://raw.githubusercontent.com/stac-utils/stac-fastapi-elasticsearch-opensearch/refs/heads/main/assets/hh-logo-blue.png" alt="Healy Hyperspatial" height="100" hspace="20"></a>
  <a href="https://atomicmaps.io/"><img src="https://raw.githubusercontent.com/stac-utils/stac-fastapi-elasticsearch-opensearch/refs/heads/main/assets/am-logo-black.png" alt="Atomic Maps" height="100" hspace="20"></a>
  <a href="https://remotesensing.vito.be/"><img src="https://raw.githubusercontent.com/stac-utils/stac-fastapi-elasticsearch-opensearch/refs/heads/main/assets/VITO.png" alt="VITO Remote Sensing" height="100" hspace="20"></a>
</p>

## Project Introduction - What is SFEOS?

SFEOS (stac-fastapi-elasticsearch-opensearch) is a high-performance, scalable API implementation for serving SpatioTemporal Asset Catalog (STAC) data - an enhanced GeoJSON format designed specifically for geospatial assets like satellite imagery, aerial photography, and other Earth observation data. This project enables organizations to:

- **Efficiently catalog and search geospatial data** such as satellite imagery, aerial photography, DEMs, and other geospatial assets using Elasticsearch or OpenSearch as the database backend
- **Implement standardized STAC APIs** that support complex spatial, temporal, and property-based queries across large collections of geospatial data
- **Scale to millions of geospatial assets** with fast search performance through optimized spatial indexing and query capabilities
- **Support OGC-compliant filtering** including spatial operations (intersects, contains, etc.) and temporal queries
- **Perform geospatial aggregations** to analyze data distribution across space and time

This implementation builds on the STAC-FastAPI framework, providing a production-ready solution specifically optimized for Elasticsearch and OpenSearch databases. It's ideal for organizations managing large geospatial data catalogs who need efficient discovery and access capabilities through standardized APIs.



## Common Deployment Patterns

stac-fastapi-elasticsearch-opensearch can be deployed in several ways depending on your needs:

- **Containerized Application**: Run as a Docker container with connections to Elasticsearch/OpenSearch databases
- **Serverless Function**: Deploy as AWS Lambda or similar serverless function with API Gateway
- **Traditional Server**: Run on virtual machines or bare metal servers in your infrastructure
- **Kubernetes**: Deploy as part of a larger microservices architecture with container orchestration

The implementation is flexible and can scale from small local deployments to large production environments serving millions of geospatial assets.

## Technologies

This project is built on the following technologies: STAC, stac-fastapi, FastAPI, Elasticsearch, Python, OpenSearch

<p align="left">
  <a href="https://stacspec.org/"><img src="https://raw.githubusercontent.com/stac-utils/stac-fastapi-elasticsearch-opensearch/refs/heads/main/assets/STAC-01.png" alt="STAC" height="100" hspace="10"></a>
  <a href="https://www.python.org/"><img src="https://raw.githubusercontent.com/stac-utils/stac-fastapi-elasticsearch-opensearch/refs/heads/main/assets/python.png" alt="Python" height="80" hspace="10"></a>
  <a href="https://fastapi.tiangolo.com/"><img src="https://raw.githubusercontent.com/stac-utils/stac-fastapi-elasticsearch-opensearch/refs/heads/main/assets/fastapi.svg" alt="FastAPI" height="80" hspace="10"></a>
  <a href="https://www.elastic.co/"><img src="https://raw.githubusercontent.com/stac-utils/stac-fastapi-elasticsearch-opensearch/refs/heads/main/assets/elasticsearch.png" alt="Elasticsearch" height="80" hspace="10"></a>
  <a href="https://opensearch.org/"><img src="https://raw.githubusercontent.com/stac-utils/stac-fastapi-elasticsearch-opensearch/refs/heads/main/assets/opensearch.svg" alt="OpenSearch" height="80" hspace="10"></a>
</p>

## Table of Contents

- [stac-fastapi-elasticsearch-opensearch](#stac-fastapi-elasticsearch-opensearch)
  - [Sponsors \& Supporters](#sponsors--supporters)
  - [Project Introduction - What is SFEOS?](#project-introduction---what-is-sfeos)
  - [Common Deployment Patterns](#common-deployment-patterns)
  - [Technologies](#technologies)
  - [Table of Contents](#table-of-contents)
  - [Documentation \& Resources](#documentation--resources)
  - [Package Structure](#package-structure)
  - [Examples](#examples)
  - [Performance](#performance)
    - [Direct Response Mode](#direct-response-mode)
  - [Quick Start](#quick-start)
    - [Installation](#installation)
    - [Running Locally](#running-locally)
      - [Using Pre-built Docker Images](#using-pre-built-docker-images)
      - [Using Docker Compose](#using-docker-compose)
  - [Configuration Reference](#configuration-reference)
  - [Datetime-Based Index Management](#datetime-based-index-management)
    - [Overview](#overview)
    - [When to Use](#when-to-use)
    - [Configuration](#configuration)
      - [Enabling Datetime-Based Indexing](#enabling-datetime-based-indexing)
    - [Related Configuration Variables](#related-configuration-variables)
  - [How Datetime-Based Indexing Works](#how-datetime-based-indexing-works)
    - [Index and Alias Naming Convention](#index-and-alias-naming-convention)
    - [Index Size Management](#index-size-management)
  - [Interacting with the API](#interacting-with-the-api)
  - [Configure the API](#configure-the-api)
  - [Collection Pagination](#collection-pagination)
  - [Ingesting Sample Data CLI Tool](#ingesting-sample-data-cli-tool)
  - [Elasticsearch Mappings](#elasticsearch-mappings)
  - [Managing Elasticsearch Indices](#managing-elasticsearch-indices)
    - [Snapshots](#snapshots)
    - [Reindexing](#reindexing)
  - [Auth](#auth)
  - [Aggregation](#aggregation)
  - [Rate Limiting](#rate-limiting)

## Documentation & Resources

- **Online Documentation**: [https://stac-utils.github.io/stac-fastapi-elasticsearch-opensearch](https://stac-utils.github.io/stac-fastapi-elasticsearch-opensearch/)
- **Source Code**: [https://github.com/stac-utils/stac-fastapi-elasticsearch-opensearch](https://github.com/stac-utils/stac-fastapi-elasticsearch-opensearch)
- **API Examples**: [Postman Documentation](https://documenter.getpostman.com/view/12888943/2s8ZDSdRHA) - Examples of how to use the API endpoints
- **Community**:
  - [Gitter Chat](https://app.gitter.im/#/room/#stac-fastapi-elasticsearch_community:gitter.im) - For real-time discussions
  - [GitHub Discussions](https://github.com/stac-utils/stac-fastapi-elasticsearch-opensearch/discussions) - For longer-form questions and answers

## Package Structure

This project is organized into several packages, each with a specific purpose:

- **stac_fastapi_core**: Core functionality that's database-agnostic, including API models, extensions, and shared utilities. This package provides the foundation for building STAC API implementations with any database backend. See [stac-fastapi-mongo](https://github.com/Healy-Hyperspatial/stac-fastapi-mongo) for a working example.

- **sfeos_helpers**: Shared helper functions and utilities used by both the Elasticsearch and OpenSearch backends. This package includes:
  - `database`: Specialized modules for index, document, and database utility operations
  - `aggregation`: Elasticsearch/OpenSearch-specific aggregation functionality
  - Shared logic and utilities that improve code reuse between backends

- **stac_fastapi_elasticsearch**: Complete implementation of the STAC API using Elasticsearch as the backend database. This package depends on both `stac_fastapi_core` and `sfeos_helpers`.
- 
- **stac_fastapi_opensearch**: Complete implementation of the STAC API using OpenSearch as the backend database. This package depends on both `stac_fastapi_core` and `sfeos_helpers`.

## Examples

The `/examples` directory contains several useful examples and reference implementations:

- **pip_docker**: Examples of running stac-fastapi-elasticsearch from PyPI in Docker without needing any code from the repository
- **auth**: Authentication examples including:
  - Basic authentication
  - OAuth2 with Keycloak
  - Route dependencies configuration
- **rate_limit**: Example of implementing rate limiting for API requests
- **postman_collections**: Postman collection files you can import for testing API endpoints

These examples provide practical reference implementations for various deployment scenarios and features.

## Performance

### Direct Response Mode

- The `enable_direct_response` option is provided by the stac-fastapi core library (introduced in stac-fastapi 5.2.0) and is available in this project starting from v4.0.0.
- **Control via environment variable**: Set `ENABLE_DIRECT_RESPONSE=true` to enable this feature.
- **How it works**: When enabled, endpoints return Starlette Response objects directly, bypassing FastAPI's default serialization for improved performance.
- **Important limitation**: All FastAPI dependencies (including authentication, custom status codes, and validation) are disabled for all routes when this mode is enabled.
- **Best use case**: This mode is best suited for public or read-only APIs where authentication and custom logic are not required.
- **Default setting**: `false` for safety.
- **More information**: See [issue #347](https://github.com/stac-utils/stac-fastapi-elasticsearch-opensearch/issues/347) for background and implementation details.

## Quick Start

This section helps you get up and running with stac-fastapi-elasticsearch-opensearch quickly.

### Installation

- **For versions 4.0.0a1 and newer** (PEP 625 compliant naming):
  ```bash
  pip install stac-fastapi-elasticsearch  # Elasticsearch backend
  pip install stac-fastapi-opensearch    # Opensearch backend
  pip install stac-fastapi-core          # Core library
  ```

- **For versions 4.0.0a0 and older**:
  ```bash
  pip install stac-fastapi.elasticsearch  # Elasticsearch backend
  pip install stac-fastapi.opensearch    # Opensearch backend
  pip install stac-fastapi.core          # Core library
  ```

> **Important Note:** Starting with version 4.0.0a1, package names have changed from using periods (e.g., `stac-fastapi.core`) to using hyphens (e.g., `stac-fastapi-core`) to comply with PEP 625. The internal package structure uses underscores, but users should install with hyphens as shown above. Please update your requirements files accordingly.

### Running Locally

There are two main ways to run the API locally:

#### Using Pre-built Docker Images

- We provide ready-to-use Docker images through GitHub Container Registry:
  - [ElasticSearch backend](https://github.com/stac-utils/stac-fastapi-elasticsearch-opensearch/pkgs/container/stac-fastapi-es)
  - [OpenSearch backend](https://github.com/stac-utils/stac-fastapi-elasticsearch-opensearch/pkgs/container/stac-fastapi-os)

- **Pull and run the images**:
  ```shell
  # For Elasticsearch backend
  docker pull ghcr.io/stac-utils/stac-fastapi-es:latest

  # For OpenSearch backend
  docker pull ghcr.io/stac-utils/stac-fastapi-os:latest
  ```

#### Using Docker Compose

- **Prerequisites**: Ensure [Docker Compose](https://docs.docker.com/compose/install/) or [Podman Compose](https://podman-desktop.io/docs/compose) is installed on your machine.

- **Start the API**:
  ```shell
  docker compose up elasticsearch app-elasticsearch
  ```

- **Configuration**: By default, Docker Compose uses Elasticsearch 8.x and OpenSearch 2.11.1. To use different versions, create a `.env` file:
  ```shell
  ELASTICSEARCH_VERSION=8.11.0
  OPENSEARCH_VERSION=2.11.1
  ENABLE_DIRECT_RESPONSE=false
  ```

- **Compatibility**: The most recent Elasticsearch 7.x versions should also work. See the [opensearch-py docs](https://github.com/opensearch-project/opensearch-py/blob/main/COMPATIBILITY.md) for compatibility information.



## Configuration Reference

You can customize additional settings in your `.env` file:

| Variable                     | Description                                                                          | Default                  | Required                                                                                     |
|------------------------------|--------------------------------------------------------------------------------------|--------------------------|---------------------------------------------------------------------------------------------|
| `ES_HOST`                    | Hostname for external Elasticsearch/OpenSearch.                                      | `localhost`              | Optional                                                                                    |
| `ES_PORT`                    | Port for Elasticsearch/OpenSearch.                                                   | `9200` (ES) / `9202` (OS)| Optional                                                                                    |
| `ES_USE_SSL`                 | Use SSL for connecting to Elasticsearch/OpenSearch.                                  | `true`                   | Optional                                                                                    |
| `ES_VERIFY_CERTS`            | Verify SSL certificates when connecting.                                             | `true`                   | Optional                                                                                    |
| `ES_API_KEY`                 | API Key for external Elasticsearch/OpenSearch.                                       | N/A                      | Optional                                                                                    |
| `ES_TIMEOUT`                 | Client timeout for Elasticsearch/OpenSearch.                                         | DB client default        | Optional                                                                                    |
| `STAC_FASTAPI_TITLE`         | Title of the API in the documentation.                                               | `stac-fastapi-<backend>` | Optional                                                                                    |
| `STAC_FASTAPI_DESCRIPTION`   | Description of the API in the documentation.                                         | N/A                      | Optional                                                                                    |
| `STAC_FASTAPI_VERSION`       | API version.                                                                         | `2.1`                    | Optional                                                                                    |
| `STAC_FASTAPI_LANDING_PAGE_ID` | Landing page ID                                                                    | `stac-fastapi`           | Optional                                                                                    |
| `APP_HOST`                   | Server bind address.                                                                 | `0.0.0.0`                | Optional                                                                                    |
| `APP_PORT`                   | Server port.                                                                         | `8000`                   | Optional                                                                                    |
| `ENVIRONMENT`                | Runtime environment.                                                                 | `local`                  | Optional                                                                                    |
| `WEB_CONCURRENCY`            | Number of worker processes.                                                          | `10`                     | Optional                                                                                    |
| `RELOAD`                     | Enable auto-reload for development.                                                  | `true`                   | Optional                                                                                    |
| `STAC_FASTAPI_RATE_LIMIT`    | API rate limit per client.                                                           | `200/minute`             | Optional                                                                                    |
| `BACKEND`                    | Tests-related variable                                                               | `elasticsearch` or `opensearch` based on the backend | Optional                                                        |
| `ELASTICSEARCH_VERSION`      | Version of Elasticsearch to use.                                                     | `8.11.0`                 | Optional                                                                                    |
| `OPENSEARCH_VERSION`         | OpenSearch version                                                                   | `2.11.1`                 | Optional                                                                                    |
| `ENABLE_DIRECT_RESPONSE`     | Enable direct response for maximum performance (disables all FastAPI dependencies, including authentication, custom status codes, and validation) | `false`                  | Optional                       |
| `RAISE_ON_BULK_ERROR`        | Controls whether bulk insert operations raise exceptions on errors. If set to `true`, the operation will stop and raise an exception when an error occurs. If set to `false`, errors will be logged, and the operation will continue. **Note:** STAC Item and ItemCollection validation errors will always raise, regardless of this flag. | `false` | Optional |
| `DATABASE_REFRESH`           | Controls whether database operations refresh the index immediately after changes. If set to `true`, changes will be immediately searchable. If set to `false`, changes may not be immediately visible but can improve performance for bulk operations. If set to `wait_for`, changes will wait for the next refresh cycle to become visible. | `false` | Optional |
| `ENABLE_TRANSACTIONS_EXTENSIONS` | Enables or disables the Transactions and Bulk Transactions API extensions. If set to `false`, the POST `/collections` route and related transaction endpoints (including bulk transaction operations) will be unavailable in the API. This is useful for deployments where mutating the catalog via the API should be prevented. | `true` | Optional |
| `STAC_ITEM_LIMIT` | Sets the environment variable for result limiting to SFEOS for the number of returned items and STAC collections. | `10` | Optional |
<<<<<<< HEAD
| `STAC_INDEX_ASSETS` | Controls if Assets are indexed when added to Elasticsearch/Opensearch. This allows asset fields to be included in search queries. | `false` | Optional |
=======
| `ENV_MAX_LIMIT` | Configures the environment variable in SFEOS to override the default `MAX_LIMIT`, which controls the limit parameter for returned items and STAC collections. | `10,000` | Optional |
>>>>>>> 5723bba0

> [!NOTE]
> The variables `ES_HOST`, `ES_PORT`, `ES_USE_SSL`, `ES_VERIFY_CERTS` and `ES_TIMEOUT` apply to both Elasticsearch and OpenSearch backends, so there is no need to rename the key names to `OS_` even if you're using OpenSearch.

## Datetime-Based Index Management

### Overview

SFEOS supports two indexing strategies for managing STAC items:

1. **Simple Indexing** (default) - One index per collection
2. **Datetime-Based Indexing** - Time-partitioned indexes with automatic management

The datetime-based indexing strategy is particularly useful for large temporal datasets. When a user provides a datetime parameter in a query, the system knows exactly which index to search, providing **multiple times faster searches** and significantly **reducing database load**.

### When to Use

**Recommended for:**
- Systems with large collections containing millions of items
- Systems requiring high-performance temporal searching

**Pros:**
- Multiple times faster queries with datetime filter
- Reduced database load - only relevant indexes are searched

**Cons:**
- Slightly longer item indexing time (automatic index management)
- Greater management complexity

### Configuration

#### Enabling Datetime-Based Indexing

Enable datetime-based indexing by setting the following environment variable:

```bash
ENABLE_DATETIME_INDEX_FILTERING=true
```

### Related Configuration Variables

| Variable | Description | Default | Example |
|----------|-------------|---------|---------|
| `ENABLE_DATETIME_INDEX_FILTERING` | Enables time-based index partitioning | `false` | `true` |
| `DATETIME_INDEX_MAX_SIZE_GB` | Maximum size limit for datetime indexes (GB) - note: add +20% to target size due to ES/OS compression | `25` | `50` |
| `STAC_ITEMS_INDEX_PREFIX` | Prefix for item indexes | `items_` | `stac_items_` |

## How Datetime-Based Indexing Works

### Index and Alias Naming Convention

The system uses a precise naming convention:

**Physical indexes:**
```
{ITEMS_INDEX_PREFIX}{collection-id}_{uuid4}
```

**Aliases:**
```
{ITEMS_INDEX_PREFIX}{collection-id}                                  # Main collection alias
{ITEMS_INDEX_PREFIX}{collection-id}_{start-datetime}                 # Temporal alias
{ITEMS_INDEX_PREFIX}{collection-id}_{start-datetime}_{end-datetime}  # Closed index alias
```

**Example:**

*Physical indexes:*
- `items_sentinel-2-l2a_a1b2c3d4-e5f6-7890-abcd-ef1234567890`

*Aliases:*
- `items_sentinel-2-l2a` - main collection alias
- `items_sentinel-2-l2a_2024-01-01` - active alias from January 1, 2024
- `items_sentinel-2-l2a_2024-01-01_2024-03-15` - closed index alias (reached size limit)

### Index Size Management

**Important - Data Compression:** Elasticsearch and OpenSearch automatically compress data. The configured `DATETIME_INDEX_MAX_SIZE_GB` limit refers to the compressed size on disk. It is recommended to add +20% to the target size to account for compression overhead and metadata.

## Interacting with the API

- **Creating a Collection**:
  ```shell
  curl -X "POST" "http://localhost:8080/collections" \
       -H 'Content-Type: application/json; charset=utf-8' \
       -d $'{
    "id": "my_collection"
  }'
  ```

- **Adding an Item to a Collection**:
  ```shell
  curl -X "POST" "http://localhost:8080/collections/my_collection/items" \
       -H 'Content-Type: application/json; charset=utf-8' \
       -d @item.json
  ```

- **Searching for Items**:
  ```shell
  curl -X "GET" "http://localhost:8080/search" \
       -H 'Content-Type: application/json; charset=utf-8' \
       -d $'{
    "collections": ["my_collection"],
    "limit": 10
  }'
  ```

- **Filtering by Bbox**:
  ```shell
  curl -X "GET" "http://localhost:8080/search" \
       -H 'Content-Type: application/json; charset=utf-8' \
       -d $'{
    "collections": ["my_collection"],
    "bbox": [-180, -90, 180, 90]
  }'
  ```

- **Filtering by Datetime**:
  ```shell
  curl -X "GET" "http://localhost:8080/search" \
       -H 'Content-Type: application/json; charset=utf-8' \
       -d $'{
    "collections": ["my_collection"],
    "datetime": "2020-01-01T00:00:00Z/2020-12-31T23:59:59Z"
  }'
  ```

## Configure the API

- **API Title and Description**: By default set to `stac-fastapi-<backend>`. Customize these by setting:
  - `STAC_FASTAPI_TITLE`: Changes the API title in the documentation
  - `STAC_FASTAPI_DESCRIPTION`: Changes the API description in the documentation

- **Database Indices**: By default, the API reads from and writes to:
  - `collections` index for collections
  - `items_<collection name>` indices for items
  - Customize with `STAC_COLLECTIONS_INDEX` and `STAC_ITEMS_INDEX_PREFIX` environment variables

- **Root Path Configuration**: The application root path is the base URL by default.
  - For AWS Lambda with Gateway API: Set `STAC_FASTAPI_ROOT_PATH` to match the Gateway API stage name (e.g., `/v1`)


## Collection Pagination

- **Overview**: The collections route supports pagination through optional query parameters.
- **Parameters**:
  - `limit`: Controls the number of collections returned per page
  - `token`: Used to retrieve subsequent pages of results
- **Response Structure**: The `links` field in the response contains a `next` link with the token for the next page of results.
- **Example Usage**:
  ```shell
  curl -X "GET" "http://localhost:8080/collections?limit=1&token=example_token"
  ```

## Ingesting Sample Data CLI Tool

- **Overview**: The `data_loader.py` script provides a convenient way to load STAC items into the database.

- **Usage**:
  ```shell
  python3 data_loader.py --base-url http://localhost:8080
  ```

- **Options**:
  ```
  --base-url TEXT       Base URL of the STAC API  [required]
  --collection-id TEXT  ID of the collection to which items are added
  --use-bulk            Use bulk insert method for items
  --data-dir PATH       Directory containing collection.json and feature
                        collection file
  --help                Show this message and exit.
  ```

- **Example Workflows**:
  - **Loading Sample Data**: 
    ```shell
    python3 data_loader.py --base-url http://localhost:8080
    ```
  - **Loading Data to a Specific Collection**:
    ```shell
    python3 data_loader.py --base-url http://localhost:8080 --collection-id my-collection
    ```
  - **Using Bulk Insert for Performance**:
    ```shell
    python3 data_loader.py --base-url http://localhost:8080 --use-bulk
    ```

## Elasticsearch Mappings

- **Overview**: Mappings apply to search index, not source data. They define how documents and their fields are stored and indexed.
- **Implementation**: 
  - Mappings are stored in index templates that are created on application startup
  - These templates are automatically applied when creating new Collection and Item indices
  - The `sfeos_helpers` package contains shared mapping definitions used by both Elasticsearch and OpenSearch backends
- **Customization**: Custom mappings can be defined by extending the base mapping templates.

## Managing Elasticsearch Indices

### Snapshots

- **Overview**: Snapshots provide a way to backup and restore your indices.

- **Creating a Snapshot Repository**:
  ```shell
  curl -X "PUT" "http://localhost:9200/_snapshot/my_fs_backup" \
       -H 'Content-Type: application/json; charset=utf-8' \
       -d $'{
               "type": "fs",
               "settings": {
                   "location": "/usr/share/elasticsearch/snapshots/my_fs_backup"
               }
  }'
  ```
  - This creates a snapshot repository that stores files in the elasticsearch/snapshots directory in this git repo clone
  - The elasticsearch.yml and compose files create a mapping from that directory to /usr/share/elasticsearch/snapshots within the Elasticsearch container and grant permissions for using it

- **Creating a Snapshot**:
  ```shell
  curl -X "PUT" "http://localhost:9200/_snapshot/my_fs_backup/my_snapshot_2?wait_for_completion=true" \
       -H 'Content-Type: application/json; charset=utf-8' \
       -d $'{
    "metadata": {
      "taken_because": "dump of all items",
      "taken_by": "pvarner"
    },
    "include_global_state": false,
    "ignore_unavailable": false,
    "indices": "items_my-collection"
  }'
  ```
  - This creates a snapshot named my_snapshot_2 and waits for the action to be completed before returning
  - This can also be done asynchronously by omitting the wait_for_completion parameter, and queried for status later
  - The indices parameter determines which indices are snapshotted, and can include wildcards

- **Viewing Snapshots**:
  ```shell
  # View a specific snapshot
  curl http://localhost:9200/_snapshot/my_fs_backup/my_snapshot_2
  
  # View all snapshots
  curl http://localhost:9200/_snapshot/my_fs_backup/_all
  ```
  - These commands allow you to check the status and details of your snapshots

- **Restoring a Snapshot**:
  ```shell
  curl -X "POST" "http://localhost:9200/_snapshot/my_fs_backup/my_snapshot_2/_restore?wait_for_completion=true" \
       -H 'Content-Type: application/json; charset=utf-8' \
       -d $'{
    "include_aliases": false,
    "include_global_state": false,
    "ignore_unavailable": true,
    "rename_replacement": "items_$1-copy",
    "indices": "items_*",
    "rename_pattern": "items_(.+)"
  }'
  ```
  - This specific command will restore any indices that match items_* and rename them so that the new index name will be suffixed with -copy
  - The rename_pattern and rename_replacement parameters allow you to restore indices under new names

- **Updating Collection References**:
  ```shell
  curl -X "POST" "http://localhost:9200/items_my-collection-copy/_update_by_query" \
       -H 'Content-Type: application/json; charset=utf-8' \
       -d $'{
      "query": {
          "match_all": {}
  },
    "script": {
      "lang": "painless",
      "params": {
        "collection": "my-collection-copy"
      },
      "source": "ctx._source.collection = params.collection"
    }
  }'
  ```
  - After restoring, the item documents have been restored in the new index (e.g., my-collection-copy), but the value of the collection field in those documents is still the original value of my-collection
  - This command updates these values to match the new collection name using Elasticsearch's Update By Query feature

- **Creating a New Collection**:
  ```shell
  curl -X "POST" "http://localhost:8080/collections" \
       -H 'Content-Type: application/json' \
       -d $'{
    "id": "my-collection-copy"
  }'
  ```
  - The final step is to create a new collection through the API with the new name for each of the restored indices
  - This gives you a copy of the collection that has a resource URI (/collections/my-collection-copy) and can be correctly queried by collection name

### Reindexing

- **Overview**: Reindexing allows you to copy documents from one index to another, optionally transforming them in the process.

- **Use Cases**:
  - Apply changes to documents
  - Correct dynamically generated mappings
  - Transform data (e.g., lowercase identifiers)
  - The index templates will make sure that manually created indices will also have the correct mappings and settings

- **Example: Reindexing with Transformation**:
  ```shell
  curl -X "POST" "http://localhost:9200/_reindex" \
    -H 'Content-Type: application/json' \
    -d $'{
      "source": {
        "index": "items_my-collection-lower_my-collection-hex-000001"
      }, 
      "dest": {
        "index": "items_my-collection-lower_my-collection-hex-000002"
      },
      "script": {
        "source": "ctx._source.id = ctx._source.id.toLowerCase()",
        "lang": "painless"
      }
    }'
  ```
  - In this example, we make a copy of an existing Item index but change the Item identifier to be lowercase
  - The script parameter allows you to transform documents during the reindexing process

- **Updating Aliases**:
  ```shell
  curl -X "POST" "http://localhost:9200/_aliases" \
    -H 'Content-Type: application/json' \
    -d $'{
      "actions": [
        {
          "remove": {
            "index": "*",
            "alias": "items_my-collection"
          }
        },
        {
          "add": {
            "index": "items_my-collection-lower_my-collection-hex-000002",
            "alias": "items_my-collection"
          }
        }
      ]
    }'
  ```
  - If you are happy with the data in the newly created index, you can move the alias items_my-collection to the new index
  - This makes the modified Items with lowercase identifiers visible to users accessing my-collection in the STAC API
  - Using aliases allows you to switch between different index versions without changing the API endpoint

## Auth

- **Overview**: Authentication is an optional feature that can be enabled through Route Dependencies.
- **Implementation Options**:
  - Basic authentication
  - OAuth2 with Keycloak
  - Custom route dependencies
- **Configuration**: Authentication can be configured using the `STAC_FASTAPI_ROUTE_DEPENDENCIES` environment variable.
- **Examples and Documentation**: Detailed examples and implementation guides can be found in the [examples/auth](examples/auth) directory.

## Aggregation

- **Supported Aggregations**:
  - Spatial aggregations of points and geometries
  - Frequency distribution aggregation of any property including dates
  - Temporal distribution of datetime values

- **Endpoint Locations**:
  - Root Catalog level: `/aggregations`
  - Collection level: `/<collection_id>/aggregations`

- **Implementation Details**: The `sfeos_helpers.aggregation` package provides specialized functionality for both Elasticsearch and OpenSearch backends.

- **Documentation**: Detailed information about supported aggregations can be found in [the aggregation docs](./docs/src/aggregation.md).


## Rate Limiting

- **Overview**: Rate limiting is an optional security feature that controls API request frequency on a remote address basis.

- **Configuration**: Enabled by setting the `STAC_FASTAPI_RATE_LIMIT` environment variable:
  ```
  STAC_FASTAPI_RATE_LIMIT=500/minute
  ```

- **Functionality**: 
  - Limits each client to a specified number of requests per time period (e.g., 500 requests per minute)
  - Helps prevent API abuse and maintains system stability
  - Ensures fair resource allocation among all clients
  
- **Examples**: Implementation examples are available in the [examples/rate_limit](examples/rate_limit) directory.<|MERGE_RESOLUTION|>--- conflicted
+++ resolved
@@ -245,11 +245,8 @@
 | `DATABASE_REFRESH`           | Controls whether database operations refresh the index immediately after changes. If set to `true`, changes will be immediately searchable. If set to `false`, changes may not be immediately visible but can improve performance for bulk operations. If set to `wait_for`, changes will wait for the next refresh cycle to become visible. | `false` | Optional |
 | `ENABLE_TRANSACTIONS_EXTENSIONS` | Enables or disables the Transactions and Bulk Transactions API extensions. If set to `false`, the POST `/collections` route and related transaction endpoints (including bulk transaction operations) will be unavailable in the API. This is useful for deployments where mutating the catalog via the API should be prevented. | `true` | Optional |
 | `STAC_ITEM_LIMIT` | Sets the environment variable for result limiting to SFEOS for the number of returned items and STAC collections. | `10` | Optional |
-<<<<<<< HEAD
 | `STAC_INDEX_ASSETS` | Controls if Assets are indexed when added to Elasticsearch/Opensearch. This allows asset fields to be included in search queries. | `false` | Optional |
-=======
 | `ENV_MAX_LIMIT` | Configures the environment variable in SFEOS to override the default `MAX_LIMIT`, which controls the limit parameter for returned items and STAC collections. | `10,000` | Optional |
->>>>>>> 5723bba0
 
 > [!NOTE]
 > The variables `ES_HOST`, `ES_PORT`, `ES_USE_SSL`, `ES_VERIFY_CERTS` and `ES_TIMEOUT` apply to both Elasticsearch and OpenSearch backends, so there is no need to rename the key names to `OS_` even if you're using OpenSearch.
