# stac-fastapi-elasticsearch-opensearch

<!-- markdownlint-disable MD033 MD041 -->

<<<<<<< HEAD


<p align="left">
  <img src="assets/sfeos.png" width=1200>
</p>
<p align="left"><b>Elasticsearch and Opensearch backends for the stac-fastapi project.</b></p>

  [![Downloads](https://static.pepy.tech/badge/stac-fastapi-core?color=blue)](https://pepy.tech/project/stac-fastapi-core)
  [![GitHub contributors](https://img.shields.io/github/contributors/stac-utils/stac-fastapi-elasticsearch-opensearch?color=blue)](https://github.com/stac-utils/stac-fastapi-elasticsearch-opensearch/graphs/contributors)
  [![GitHub stars](https://img.shields.io/github/stars/stac-utils/stac-fastapi-elasticsearch-opensearch.svg?color=blue)](https://github.com/stac-utils/stac-fastapi-elasticsearch-opensearch/stargazers)
  [![GitHub forks](https://img.shields.io/github/forks/stac-utils/stac-fastapi-elasticsearch-opensearch.svg?color=blue)](https://github.com/stac-utils/stac-fastapi-elasticsearch-opensearch/network/members)
   [![PyPI version](https://img.shields.io/pypi/v/stac-fastapi-elasticsearch.svg?color=blue)](https://pypi.org/project/stac-fastapi-elasticsearch/)
  [![STAC](https://img.shields.io/badge/STAC-1.1.0-blue.svg)](https://github.com/radiantearth/stac-spec/tree/v1.1.0)
  [![stac-fastapi](https://img.shields.io/badge/stac--fastapi-5.2.0-blue.svg)](https://github.com/stac-utils/stac-fastapi)

  
<br>


## Sponsors & Supporters

The following organizations have contributed time and/or funding to support the development of this project:

<p align="left">
  <a href="https://healy-hyperspatial.github.io/"><img src="https://raw.githubusercontent.com/stac-utils/stac-fastapi-elasticsearch-opensearch/refs/heads/main/assets/hh-logo-blue.png" alt="Healy Hyperspatial" height="120" hspace="20"></a>
  <a href="https://atomicmaps.io/"><img src="https://raw.githubusercontent.com/stac-utils/stac-fastapi-elasticsearch-opensearch/refs/heads/main/assets/am-logo-black.png" alt="Atomic Maps" height="120" hspace="20"></a>
</p>

## Technologies

This project is built on the following technologies: STAC, stac-fastapi, FastAPI, Elasticsearch, Python, OpenSearch

<p align="left">
  <a href="https://stacspec.org/"><img src="assets/STAC-01.png" alt="STAC" height="100" hspace="10"></a>
  <a href="https://www.python.org/"><img src="assets/python.png" alt="Python" height="80" hspace="10"></a>
  <a href="https://fastapi.tiangolo.com/"><img src="assets/fastapi.svg" alt="FastAPI" height="80" hspace="10"></a>
  <a href="https://www.elastic.co/"><img src="assets/elasticsearch.png" alt="Elasticsearch" height="80" hspace="10"></a>
  <a href="https://opensearch.org/"><img src="assets/opensearch.svg" alt="OpenSearch" height="80" hspace="10"></a>
</p>

## Table of Contents

- [Documentation & Resources](#documentation--resources)
- [Package Structure](#package-structure)
- [Examples](#examples)
- [Performance](#performance)
- [Quick Start](#quick-start)
  - [Installation](#installation)
  - [Running Locally](#running-locally)
- [Configuration reference](#configuration-reference)
- [Interacting with the API](#interacting-with-the-api)
- [Configure the API](#configure-the-api)
- [Collection pagination](#collection-pagination)
- [Ingesting Sample Data CLI Tool](#ingesting-sample-data-cli-tool)
- [Elasticsearch Mappings](#elasticsearch-mappings)
- [Managing Elasticsearch Indices](#managing-elasticsearch-indices)
  - [Snapshots](#snapshots)
  - [Reindexing](#reindexing)
- [Auth](#auth)
- [Aggregation](#aggregation)
- [Rate Limiting](#rate-limiting)

## Documentation & Resources

- **Online Documentation**: [https://stac-utils.github.io/stac-fastapi-elasticsearch-opensearch](https://stac-utils.github.io/stac-fastapi-elasticsearch-opensearch/)
- **Source Code**: [https://github.com/stac-utils/stac-fastapi-elasticsearch-opensearch](https://github.com/stac-utils/stac-fastapi-elasticsearch-opensearch)
- **API Examples**: [Postman Documentation](https://documenter.getpostman.com/view/12888943/2s8ZDSdRHA) - Examples of how to use the API endpoints
- **Community**:
  - [Gitter Chat](https://app.gitter.im/#/room/#stac-fastapi-elasticsearch_community:gitter.im) - For real-time discussions
  - [GitHub Discussions](https://github.com/stac-utils/stac-fastapi-elasticsearch-opensearch/discussions) - For longer-form questions and answers

## Package Structure

This project is organized into several packages, each with a specific purpose:

- **stac_fastapi_core**: Core functionality that's database-agnostic, including API models, extensions, and shared utilities. This package provides the foundation for building STAC API implementations with any database backend. See [stac-fastapi-mongo](https://github.com/Healy-Hyperspatial/stac-fastapi-mongo) for a working example.

- **sfeos_helpers**: Shared helper functions and utilities used by both the Elasticsearch and OpenSearch backends. This package includes:
  - `database`: Specialized modules for index, document, and database utility operations
  - `aggregation`: Elasticsearch/OpenSearch-specific aggregation functionality
  - Shared logic and utilities that improve code reuse between backends

- **stac_fastapi_elasticsearch**: Complete implementation of the STAC API using Elasticsearch as the backend database. This package depends on both `stac_fastapi_core` and `sfeos_helpers`.
=======


<p align="left">
  <img src="assets/sfeos.png" width=1200>
</p>
<p align="left"><b>Elasticsearch and Opensearch backends for the stac-fastapi project.</b></p>

  [![Downloads](https://static.pepy.tech/badge/stac-fastapi-core?color=blue)](https://pepy.tech/project/stac-fastapi-core)
  [![GitHub contributors](https://img.shields.io/github/contributors/stac-utils/stac-fastapi-elasticsearch-opensearch?color=blue)](https://github.com/stac-utils/stac-fastapi-elasticsearch-opensearch/graphs/contributors)
  [![GitHub stars](https://img.shields.io/github/stars/stac-utils/stac-fastapi-elasticsearch-opensearch.svg?color=blue)](https://github.com/stac-utils/stac-fastapi-elasticsearch-opensearch/stargazers)
  [![GitHub forks](https://img.shields.io/github/forks/stac-utils/stac-fastapi-elasticsearch-opensearch.svg?color=blue)](https://github.com/stac-utils/stac-fastapi-elasticsearch-opensearch/network/members)
   [![PyPI version](https://img.shields.io/pypi/v/stac-fastapi-elasticsearch.svg?color=blue)](https://pypi.org/project/stac-fastapi-elasticsearch/)
  [![STAC](https://img.shields.io/badge/STAC-1.1.0-blue.svg)](https://github.com/radiantearth/stac-spec/tree/v1.1.0)
  [![stac-fastapi](https://img.shields.io/badge/stac--fastapi-5.2.0-blue.svg)](https://github.com/stac-utils/stac-fastapi)

  
<br>
>>>>>>> c43a5f0a

- **stac_fastapi_opensearch**: Complete implementation of the STAC API using OpenSearch as the backend database. This package depends on both `stac_fastapi_core` and `sfeos_helpers`.

<<<<<<< HEAD
## Examples

The `/examples` directory contains several useful examples and reference implementations:

- **pip_docker**: Examples of running stac-fastapi-elasticsearch from PyPI in Docker without needing any code from the repository
- **auth**: Authentication examples including:
  - Basic authentication
  - OAuth2 with Keycloak
  - Route dependencies configuration
- **rate_limit**: Example of implementing rate limiting for API requests
- **postman_collections**: Postman collection files you can import for testing API endpoints

These examples provide practical reference implementations for various deployment scenarios and features.

## Performance

### Direct Response Mode

=======
## Sponsors & Supporters

The following organizations have contributed time and/or funding to support the development of this project:

<p align="left">
  <a href="https://healy-hyperspatial.github.io/"><img src="https://raw.githubusercontent.com/stac-utils/stac-fastapi-elasticsearch-opensearch/refs/heads/main/assets/hh-logo-blue.png" alt="Healy Hyperspatial" height="120" hspace="20"></a>
  <a href="https://atomicmaps.io/"><img src="https://raw.githubusercontent.com/stac-utils/stac-fastapi-elasticsearch-opensearch/refs/heads/main/assets/am-logo-black.png" alt="Atomic Maps" height="120" hspace="20"></a>
</p>

## Technologies

This project is built on the following technologies: STAC, stac-fastapi, FastAPI, Elasticsearch, Python, OpenSearch

<p align="left">
  <a href="https://stacspec.org/"><img src="assets/STAC-01.png" alt="STAC" height="100" hspace="10"></a>
  <a href="https://www.python.org/"><img src="assets/python.png" alt="Python" height="80" hspace="10"></a>
  <a href="https://fastapi.tiangolo.com/"><img src="assets/fastapi.svg" alt="FastAPI" height="80" hspace="10"></a>
  <a href="https://www.elastic.co/"><img src="assets/elasticsearch.png" alt="Elasticsearch" height="80" hspace="10"></a>
  <a href="https://opensearch.org/"><img src="assets/opensearch.svg" alt="OpenSearch" height="80" hspace="10"></a>
</p>

## Table of Contents

- [Documentation & Resources](#documentation--resources)
- [Examples](#examples)
- [Performance](#performance)
- [Quick Start](#quick-start)
  - [Installation](#installation)
  - [Running Locally](#running-locally)
- [Configuration reference](#configuration-reference)
- [Interacting with the API](#interacting-with-the-api)
- [Configure the API](#configure-the-api)
- [Collection pagination](#collection-pagination)
- [Ingesting Sample Data CLI Tool](#ingesting-sample-data-cli-tool)
- [Elasticsearch Mappings](#elasticsearch-mappings)
- [Managing Elasticsearch Indices](#managing-elasticsearch-indices)
  - [Snapshots](#snapshots)
  - [Reindexing](#reindexing)
- [Auth](#auth)
- [Aggregation](#aggregation)
- [Rate Limiting](#rate-limiting)

## Documentation & Resources

- **Online Documentation**: [https://stac-utils.github.io/stac-fastapi-elasticsearch-opensearch](https://stac-utils.github.io/stac-fastapi-elasticsearch-opensearch/)
- **Source Code**: [https://github.com/stac-utils/stac-fastapi-elasticsearch-opensearch](https://github.com/stac-utils/stac-fastapi-elasticsearch-opensearch)
- **API Examples**: [Postman Documentation](https://documenter.getpostman.com/view/12888943/2s8ZDSdRHA) - Examples of how to use the API endpoints
- **Community**:
  - [Gitter Chat](https://app.gitter.im/#/room/#stac-fastapi-elasticsearch_community:gitter.im) - For real-time discussions
  - [GitHub Discussions](https://github.com/stac-utils/stac-fastapi-elasticsearch-opensearch/discussions) - For longer-form questions and answers

## Examples

The `/examples` directory contains several useful examples and reference implementations:

- **pip_docker**: Examples of running stac-fastapi-elasticsearch from PyPI in Docker without needing any code from the repository
- **auth**: Authentication examples including:
  - Basic authentication
  - OAuth2 with Keycloak
  - Route dependencies configuration
- **rate_limit**: Example of implementing rate limiting for API requests
- **postman_collections**: Postman collection files you can import for testing API endpoints

These examples provide practical reference implementations for various deployment scenarios and features.

## Performance

### Direct Response Mode

>>>>>>> c43a5f0a
- The `enable_direct_response` option is provided by the stac-fastapi core library (introduced in stac-fastapi 5.2.0) and is available in this project starting from v4.0.0.
- **Control via environment variable**: Set `ENABLE_DIRECT_RESPONSE=true` to enable this feature.
- **How it works**: When enabled, endpoints return Starlette Response objects directly, bypassing FastAPI's default serialization for improved performance.
- **Important limitation**: All FastAPI dependencies (including authentication, custom status codes, and validation) are disabled for all routes when this mode is enabled.
- **Best use case**: This mode is best suited for public or read-only APIs where authentication and custom logic are not required.
- **Default setting**: `false` for safety.
- **More information**: See [issue #347](https://github.com/stac-utils/stac-fastapi-elasticsearch-opensearch/issues/347) for background and implementation details.
<<<<<<< HEAD

## Quick Start

This section helps you get up and running with stac-fastapi-elasticsearch-opensearch quickly.

### Installation

- **For versions 4.0.0a1 and newer** (PEP 625 compliant naming):
  ```bash
  pip install stac-fastapi-elasticsearch  # Elasticsearch backend
  pip install stac-fastapi-opensearch    # Opensearch backend
  pip install stac-fastapi-core          # Core library
  ```

- **For versions 4.0.0a0 and older**:
  ```bash
  pip install stac-fastapi.elasticsearch  # Elasticsearch backend
  pip install stac-fastapi.opensearch    # Opensearch backend
  pip install stac-fastapi.core          # Core library
  ```
=======

## Quick Start

This section helps you get up and running with stac-fastapi-elasticsearch-opensearch quickly.

### Installation

- **For versions 4.0.0a1 and newer** (PEP 625 compliant naming):
  ```bash
  pip install stac-fastapi-elasticsearch  # Elasticsearch backend
  pip install stac-fastapi-opensearch    # Opensearch backend
  pip install stac-fastapi-core          # Core library
  ```

- **For versions 4.0.0a0 and older**:
  ```bash
  pip install stac-fastapi.elasticsearch  # Elasticsearch backend
  pip install stac-fastapi.opensearch    # Opensearch backend
  pip install stac-fastapi.core          # Core library
  ```

> **Important Note:** Starting with version 4.0.0a1, package names have changed from using periods (e.g., `stac-fastapi.core`) to using hyphens (e.g., `stac-fastapi-core`) to comply with PEP 625. The internal package structure uses underscores, but users should install with hyphens as shown above. Please update your requirements files accordingly.

### Running Locally

There are two main ways to run the API locally:
>>>>>>> c43a5f0a

#### Using Pre-built Docker Images

<<<<<<< HEAD
### Running Locally

There are two main ways to run the API locally:

#### Using Pre-built Docker Images

- We provide ready-to-use Docker images through GitHub Container Registry:
  - [ElasticSearch backend](https://github.com/stac-utils/stac-fastapi-elasticsearch-opensearch/pkgs/container/stac-fastapi-es)
  - [OpenSearch backend](https://github.com/stac-utils/stac-fastapi-elasticsearch-opensearch/pkgs/container/stac-fastapi-os)

- **Pull and run the images**:
  ```shell
  # For Elasticsearch backend
  docker pull ghcr.io/stac-utils/stac-fastapi-es:latest

  # For OpenSearch backend
  docker pull ghcr.io/stac-utils/stac-fastapi-os:latest
  ```

#### Using Docker Compose

- **Prerequisites**: Ensure [Docker Compose](https://docs.docker.com/compose/install/) or [Podman Compose](https://podman-desktop.io/docs/compose) is installed on your machine.

- **Start the API**:
  ```shell
  docker compose up elasticsearch app-elasticsearch
  ```

- **Configuration**: By default, Docker Compose uses Elasticsearch 8.x and OpenSearch 2.11.1. To use different versions, create a `.env` file:
  ```shell
  ELASTICSEARCH_VERSION=8.11.0
  OPENSEARCH_VERSION=2.11.1
  ENABLE_DIRECT_RESPONSE=false
  ```

- **Compatibility**: The most recent Elasticsearch 7.x versions should also work. See the [opensearch-py docs](https://github.com/opensearch-project/opensearch-py/blob/main/COMPATIBILITY.md) for compatibility information.


=======
- We provide ready-to-use Docker images through GitHub Container Registry:
  - [ElasticSearch backend](https://github.com/stac-utils/stac-fastapi-elasticsearch-opensearch/pkgs/container/stac-fastapi-es)
  - [OpenSearch backend](https://github.com/stac-utils/stac-fastapi-elasticsearch-opensearch/pkgs/container/stac-fastapi-os)

- **Pull and run the images**:
  ```shell
  # For Elasticsearch backend
  docker pull ghcr.io/stac-utils/stac-fastapi-es:latest

  # For OpenSearch backend
  docker pull ghcr.io/stac-utils/stac-fastapi-os:latest
  ```

#### Using Docker Compose

- **Prerequisites**: Ensure [Docker Compose](https://docs.docker.com/compose/install/) or [Podman Compose](https://podman-desktop.io/docs/compose) is installed on your machine.

- **Start the API**:
  ```shell
  docker compose up elasticsearch app-elasticsearch
  ```

- **Configuration**: By default, Docker Compose uses Elasticsearch 8.x and OpenSearch 2.11.1. To use different versions, create a `.env` file:
  ```shell
  ELASTICSEARCH_VERSION=8.11.0
  OPENSEARCH_VERSION=2.11.1
  ENABLE_DIRECT_RESPONSE=false
  ```

- **Compatibility**: The most recent Elasticsearch 7.x versions should also work. See the [opensearch-py docs](https://github.com/opensearch-project/opensearch-py/blob/main/COMPATIBILITY.md) for compatibility information.


>>>>>>> c43a5f0a
## Configuration Reference

You can customize additional settings in your `.env` file:

| Variable                     | Description                                                                          | Default                  | Required                                                                                     |
|------------------------------|--------------------------------------------------------------------------------------|--------------------------|---------------------------------------------------------------------------------------------|
| `ES_HOST`                    | Hostname for external Elasticsearch/OpenSearch.                                      | `localhost`              | Optional                                                                                    |
| `ES_PORT`                    | Port for Elasticsearch/OpenSearch.                                                   | `9200` (ES) / `9202` (OS)| Optional                                                                                    |
| `ES_USE_SSL`                 | Use SSL for connecting to Elasticsearch/OpenSearch.                                  | `false`                  | Optional                                                                                    |
| `ES_VERIFY_CERTS`            | Verify SSL certificates when connecting.                                             | `false`                  | Optional                                                                                    |
| `STAC_FASTAPI_TITLE`         | Title of the API in the documentation.                                               | `stac-fastapi-<backend>` | Optional                                                                                    |
| `STAC_FASTAPI_DESCRIPTION`   | Description of the API in the documentation.                                         | N/A                      | Optional                                                                                    |
| `STAC_FASTAPI_VERSION`       | API version.                                                                         | `2.1`                    | Optional                                                                                    |
| `STAC_FASTAPI_LANDING_PAGE_ID` | Landing page ID                                                                      | `stac-fastapi`           | Optional                                                                                    |
| `APP_HOST`                   | Server bind address.                                                                 | `0.0.0.0`                | Optional                                                                                    |
| `APP_PORT`                   | Server port.                                                                         | `8080`                   | Optional                                                                                    |
| `ENVIRONMENT`                | Runtime environment.                                                                 | `local`                  | Optional                                                                                    |
| `WEB_CONCURRENCY`            | Number of worker processes.                                                          | `10`                     | Optional                                                                                    |
| `RELOAD`                     | Enable auto-reload for development.                                                  | `true`                   | Optional                                                                                    |
| `STAC_FASTAPI_RATE_LIMIT`    | API rate limit per client.                                                           | `200/minute`             | Optional                                                                                    |
| `BACKEND`                    | Tests-related variable                                                               | `elasticsearch` or `opensearch` based on the backend | Optional                                                                                    |
| `ELASTICSEARCH_VERSION`          | Version of Elasticsearch to use.                                                         | `8.11.0`                      | Optional                                                                                    |                                                                             |
| `OPENSEARCH_VERSION`         | OpenSearch version                                                                   | `2.11.1`                 | Optional       
| `ENABLE_DIRECT_RESPONSE`         | Enable direct response for maximum performance (disables all FastAPI dependencies, including authentication, custom status codes, and validation) | `false`                  | Optional       
| `RAISE_ON_BULK_ERROR`         | Controls whether bulk insert operations raise exceptions on errors. If set to `true`, the operation will stop and raise an exception when an error occurs. If set to `false`, errors will be logged, and the operation will continue. **Note:** STAC Item and ItemCollection validation errors will always raise, regardless of this flag. | `false`             Optional                                                                                |
| `DATABASE_REFRESH`              | Controls whether database operations refresh the index immediately after changes. If set to `true`, changes will be immediately searchable. If set to `false`, changes may not be immediately visible but can improve performance for bulk operations. If set to `wait_for`, changes will wait for the next refresh cycle to become visible. | `false`                  | Optional |
| `ENABLE_TRANSACTIONS_EXTENSIONS` | Enables or disables the Transactions and Bulk Transactions API extensions. If set to `false`, the POST `/collections` route and related transaction endpoints (including bulk transaction operations) will be unavailable in the API. This is useful for deployments where mutating the catalog via the API should be prevented. | `true` | Optional |

> [!NOTE]
> The variables `ES_HOST`, `ES_PORT`, `ES_USE_SSL`, and `ES_VERIFY_CERTS` apply to both Elasticsearch and OpenSearch backends, so there is no need to rename the key names to `OS_` even if you're using OpenSearch.

## Interacting with the API

- **Creating a Collection**:
  ```shell
  curl -X "POST" "http://localhost:8080/collections" \
       -H 'Content-Type: application/json; charset=utf-8' \
       -d $'{
    "id": "my_collection"
  }'
  ```

- **Adding an Item to a Collection**:
  ```shell
  curl -X "POST" "http://localhost:8080/collections/my_collection/items" \
       -H 'Content-Type: application/json; charset=utf-8' \
       -d @item.json
  ```

- **Searching for Items**:
  ```shell
  curl -X "GET" "http://localhost:8080/search" \
       -H 'Content-Type: application/json; charset=utf-8' \
       -d $'{
    "collections": ["my_collection"],
    "limit": 10
  }'
  ```

- **Filtering by Bbox**:
  ```shell
  curl -X "GET" "http://localhost:8080/search" \
       -H 'Content-Type: application/json; charset=utf-8' \
       -d $'{
    "collections": ["my_collection"],
    "bbox": [-180, -90, 180, 90]
  }'
  ```

- **Filtering by Datetime**:
  ```shell
  curl -X "GET" "http://localhost:8080/search" \
       -H 'Content-Type: application/json; charset=utf-8' \
       -d $'{
    "collections": ["my_collection"],
    "datetime": "2020-01-01T00:00:00Z/2020-12-31T23:59:59Z"
  }'
  ```

## Configure the API

- **API Title and Description**: By default set to `stac-fastapi-<backend>`. Customize these by setting:
  - `STAC_FASTAPI_TITLE`: Changes the API title in the documentation
  - `STAC_FASTAPI_DESCRIPTION`: Changes the API description in the documentation

- **Database Indices**: By default, the API reads from and writes to:
  - `collections` index for collections
  - `items_<collection name>` indices for items
  - Customize with `STAC_COLLECTIONS_INDEX` and `STAC_ITEMS_INDEX_PREFIX` environment variables

- **Root Path Configuration**: The application root path is the base URL by default.
  - For AWS Lambda with Gateway API: Set `STAC_FASTAPI_ROOT_PATH` to match the Gateway API stage name (e.g., `/v1`)


## Collection Pagination

- **Overview**: The collections route supports pagination through optional query parameters.
- **Parameters**:
  - `limit`: Controls the number of collections returned per page
  - `token`: Used to retrieve subsequent pages of results
- **Response Structure**: The `links` field in the response contains a `next` link with the token for the next page of results.
- **Example Usage**:
  ```shell
  curl -X "GET" "http://localhost:8080/collections?limit=1&token=example_token"
  ```

## Ingesting Sample Data CLI Tool

- **Overview**: The `data_loader.py` script provides a convenient way to load STAC items into the database.

- **Usage**:
  ```shell
  python3 data_loader.py --base-url http://localhost:8080
  ```

- **Options**:
  ```
  --base-url TEXT       Base URL of the STAC API  [required]
  --collection-id TEXT  ID of the collection to which items are added
  --use-bulk            Use bulk insert method for items
  --data-dir PATH       Directory containing collection.json and feature
                        collection file
  --help                Show this message and exit.
  ```

- **Example Workflows**:
  - **Loading Sample Data**: 
    ```shell
    python3 data_loader.py --base-url http://localhost:8080
    ```
  - **Loading Data to a Specific Collection**:
    ```shell
    python3 data_loader.py --base-url http://localhost:8080 --collection-id my-collection
    ```
  - **Using Bulk Insert for Performance**:
    ```shell
    python3 data_loader.py --base-url http://localhost:8080 --use-bulk
    ```

## Elasticsearch Mappings

- **Overview**: Mappings apply to search index, not source data. They define how documents and their fields are stored and indexed.
- **Implementation**: 
  - Mappings are stored in index templates that are created on application startup
  - These templates are automatically applied when creating new Collection and Item indices
  - The `sfeos_helpers` package contains shared mapping definitions used by both Elasticsearch and OpenSearch backends
- **Customization**: Custom mappings can be defined by extending the base mapping templates.

## Managing Elasticsearch Indices

### Snapshots

- **Overview**: Snapshots provide a way to backup and restore your indices.

- **Creating a Snapshot Repository**:
  ```shell
  curl -X "PUT" "http://localhost:9200/_snapshot/my_fs_backup" \
       -H 'Content-Type: application/json; charset=utf-8' \
       -d $'{
               "type": "fs",
               "settings": {
                   "location": "/usr/share/elasticsearch/snapshots/my_fs_backup"
               }
  }'
  ```
  - This creates a snapshot repository that stores files in the elasticsearch/snapshots directory in this git repo clone
  - The elasticsearch.yml and compose files create a mapping from that directory to /usr/share/elasticsearch/snapshots within the Elasticsearch container and grant permissions for using it

- **Creating a Snapshot**:
  ```shell
  curl -X "PUT" "http://localhost:9200/_snapshot/my_fs_backup/my_snapshot_2?wait_for_completion=true" \
       -H 'Content-Type: application/json; charset=utf-8' \
       -d $'{
    "metadata": {
      "taken_because": "dump of all items",
      "taken_by": "pvarner"
    },
    "include_global_state": false,
    "ignore_unavailable": false,
    "indices": "items_my-collection"
  }'
  ```
  - This creates a snapshot named my_snapshot_2 and waits for the action to be completed before returning
  - This can also be done asynchronously by omitting the wait_for_completion parameter, and queried for status later
  - The indices parameter determines which indices are snapshotted, and can include wildcards

- **Viewing Snapshots**:
  ```shell
  # View a specific snapshot
  curl http://localhost:9200/_snapshot/my_fs_backup/my_snapshot_2
  
  # View all snapshots
  curl http://localhost:9200/_snapshot/my_fs_backup/_all
  ```
  - These commands allow you to check the status and details of your snapshots

- **Restoring a Snapshot**:
  ```shell
  curl -X "POST" "http://localhost:9200/_snapshot/my_fs_backup/my_snapshot_2/_restore?wait_for_completion=true" \
       -H 'Content-Type: application/json; charset=utf-8' \
       -d $'{
    "include_aliases": false,
    "include_global_state": false,
    "ignore_unavailable": true,
    "rename_replacement": "items_$1-copy",
    "indices": "items_*",
    "rename_pattern": "items_(.+)"
  }'
  ```
  - This specific command will restore any indices that match items_* and rename them so that the new index name will be suffixed with -copy
  - The rename_pattern and rename_replacement parameters allow you to restore indices under new names

- **Updating Collection References**:
  ```shell
  curl -X "POST" "http://localhost:9200/items_my-collection-copy/_update_by_query" \
       -H 'Content-Type: application/json; charset=utf-8' \
       -d $'{
      "query": {
          "match_all": {}
  },
    "script": {
      "lang": "painless",
      "params": {
        "collection": "my-collection-copy"
      },
      "source": "ctx._source.collection = params.collection"
    }
  }'
  ```
  - After restoring, the item documents have been restored in the new index (e.g., my-collection-copy), but the value of the collection field in those documents is still the original value of my-collection
  - This command updates these values to match the new collection name using Elasticsearch's Update By Query feature

- **Creating a New Collection**:
  ```shell
  curl -X "POST" "http://localhost:8080/collections" \
       -H 'Content-Type: application/json' \
       -d $'{
    "id": "my-collection-copy"
  }'
  ```
  - The final step is to create a new collection through the API with the new name for each of the restored indices
  - This gives you a copy of the collection that has a resource URI (/collections/my-collection-copy) and can be correctly queried by collection name

### Reindexing

- **Overview**: Reindexing allows you to copy documents from one index to another, optionally transforming them in the process.

- **Use Cases**:
  - Apply changes to documents
  - Correct dynamically generated mappings
  - Transform data (e.g., lowercase identifiers)
  - The index templates will make sure that manually created indices will also have the correct mappings and settings

- **Example: Reindexing with Transformation**:
  ```shell
  curl -X "POST" "http://localhost:9200/_reindex" \
    -H 'Content-Type: application/json' \
    -d $'{
      "source": {
        "index": "items_my-collection-lower_my-collection-hex-000001"
      }, 
      "dest": {
        "index": "items_my-collection-lower_my-collection-hex-000002"
      },
      "script": {
        "source": "ctx._source.id = ctx._source.id.toLowerCase()",
        "lang": "painless"
      }
    }'
  ```
  - In this example, we make a copy of an existing Item index but change the Item identifier to be lowercase
  - The script parameter allows you to transform documents during the reindexing process

- **Updating Aliases**:
  ```shell
  curl -X "POST" "http://localhost:9200/_aliases" \
    -H 'Content-Type: application/json' \
    -d $'{
      "actions": [
        {
          "remove": {
            "index": "*",
            "alias": "items_my-collection"
          }
        },
        {
          "add": {
            "index": "items_my-collection-lower_my-collection-hex-000002",
            "alias": "items_my-collection"
          }
        }
      ]
    }'
  ```
  - If you are happy with the data in the newly created index, you can move the alias items_my-collection to the new index
  - This makes the modified Items with lowercase identifiers visible to users accessing my-collection in the STAC API
  - Using aliases allows you to switch between different index versions without changing the API endpoint

## Auth

- **Overview**: Authentication is an optional feature that can be enabled through Route Dependencies.
- **Implementation Options**:
  - Basic authentication
  - OAuth2 with Keycloak
  - Custom route dependencies
- **Configuration**: Authentication can be configured using the `STAC_FASTAPI_ROUTE_DEPENDENCIES` environment variable.
- **Examples and Documentation**: Detailed examples and implementation guides can be found in the [examples/auth](examples/auth) directory.

## Aggregation

- **Supported Aggregations**:
  - Spatial aggregations of points and geometries
  - Frequency distribution aggregation of any property including dates
  - Temporal distribution of datetime values

- **Endpoint Locations**:
  - Root Catalog level: `/aggregations`
  - Collection level: `/<collection_id>/aggregations`

- **Implementation Details**: The `sfeos_helpers.aggregation` package provides specialized functionality for both Elasticsearch and OpenSearch backends.

- **Documentation**: Detailed information about supported aggregations can be found in [the aggregation docs](./docs/src/aggregation.md).


## Rate Limiting

- **Overview**: Rate limiting is an optional security feature that controls API request frequency on a remote address basis.

- **Configuration**: Enabled by setting the `STAC_FASTAPI_RATE_LIMIT` environment variable:
  ```
  STAC_FASTAPI_RATE_LIMIT=500/minute
  ```

- **Functionality**: 
  - Limits each client to a specified number of requests per time period (e.g., 500 requests per minute)
  - Helps prevent API abuse and maintains system stability
  - Ensures fair resource allocation among all clients

- **Examples**: Implementation examples are available in the [examples/rate_limit](examples/rate_limit) directory.<|MERGE_RESOLUTION|>--- conflicted
+++ resolved
@@ -1,8 +1,6 @@
 # stac-fastapi-elasticsearch-opensearch
 
 <!-- markdownlint-disable MD033 MD041 -->
-
-<<<<<<< HEAD
 
 
 <p align="left">
@@ -86,29 +84,9 @@
   - Shared logic and utilities that improve code reuse between backends
 
 - **stac_fastapi_elasticsearch**: Complete implementation of the STAC API using Elasticsearch as the backend database. This package depends on both `stac_fastapi_core` and `sfeos_helpers`.
-=======
-
-
-<p align="left">
-  <img src="assets/sfeos.png" width=1200>
-</p>
-<p align="left"><b>Elasticsearch and Opensearch backends for the stac-fastapi project.</b></p>
-
-  [![Downloads](https://static.pepy.tech/badge/stac-fastapi-core?color=blue)](https://pepy.tech/project/stac-fastapi-core)
-  [![GitHub contributors](https://img.shields.io/github/contributors/stac-utils/stac-fastapi-elasticsearch-opensearch?color=blue)](https://github.com/stac-utils/stac-fastapi-elasticsearch-opensearch/graphs/contributors)
-  [![GitHub stars](https://img.shields.io/github/stars/stac-utils/stac-fastapi-elasticsearch-opensearch.svg?color=blue)](https://github.com/stac-utils/stac-fastapi-elasticsearch-opensearch/stargazers)
-  [![GitHub forks](https://img.shields.io/github/forks/stac-utils/stac-fastapi-elasticsearch-opensearch.svg?color=blue)](https://github.com/stac-utils/stac-fastapi-elasticsearch-opensearch/network/members)
-   [![PyPI version](https://img.shields.io/pypi/v/stac-fastapi-elasticsearch.svg?color=blue)](https://pypi.org/project/stac-fastapi-elasticsearch/)
-  [![STAC](https://img.shields.io/badge/STAC-1.1.0-blue.svg)](https://github.com/radiantearth/stac-spec/tree/v1.1.0)
-  [![stac-fastapi](https://img.shields.io/badge/stac--fastapi-5.2.0-blue.svg)](https://github.com/stac-utils/stac-fastapi)
-
-  
-<br>
->>>>>>> c43a5f0a
-
+- 
 - **stac_fastapi_opensearch**: Complete implementation of the STAC API using OpenSearch as the backend database. This package depends on both `stac_fastapi_core` and `sfeos_helpers`.
 
-<<<<<<< HEAD
 ## Examples
 
 The `/examples` directory contains several useful examples and reference implementations:
@@ -127,77 +105,6 @@
 
 ### Direct Response Mode
 
-=======
-## Sponsors & Supporters
-
-The following organizations have contributed time and/or funding to support the development of this project:
-
-<p align="left">
-  <a href="https://healy-hyperspatial.github.io/"><img src="https://raw.githubusercontent.com/stac-utils/stac-fastapi-elasticsearch-opensearch/refs/heads/main/assets/hh-logo-blue.png" alt="Healy Hyperspatial" height="120" hspace="20"></a>
-  <a href="https://atomicmaps.io/"><img src="https://raw.githubusercontent.com/stac-utils/stac-fastapi-elasticsearch-opensearch/refs/heads/main/assets/am-logo-black.png" alt="Atomic Maps" height="120" hspace="20"></a>
-</p>
-
-## Technologies
-
-This project is built on the following technologies: STAC, stac-fastapi, FastAPI, Elasticsearch, Python, OpenSearch
-
-<p align="left">
-  <a href="https://stacspec.org/"><img src="assets/STAC-01.png" alt="STAC" height="100" hspace="10"></a>
-  <a href="https://www.python.org/"><img src="assets/python.png" alt="Python" height="80" hspace="10"></a>
-  <a href="https://fastapi.tiangolo.com/"><img src="assets/fastapi.svg" alt="FastAPI" height="80" hspace="10"></a>
-  <a href="https://www.elastic.co/"><img src="assets/elasticsearch.png" alt="Elasticsearch" height="80" hspace="10"></a>
-  <a href="https://opensearch.org/"><img src="assets/opensearch.svg" alt="OpenSearch" height="80" hspace="10"></a>
-</p>
-
-## Table of Contents
-
-- [Documentation & Resources](#documentation--resources)
-- [Examples](#examples)
-- [Performance](#performance)
-- [Quick Start](#quick-start)
-  - [Installation](#installation)
-  - [Running Locally](#running-locally)
-- [Configuration reference](#configuration-reference)
-- [Interacting with the API](#interacting-with-the-api)
-- [Configure the API](#configure-the-api)
-- [Collection pagination](#collection-pagination)
-- [Ingesting Sample Data CLI Tool](#ingesting-sample-data-cli-tool)
-- [Elasticsearch Mappings](#elasticsearch-mappings)
-- [Managing Elasticsearch Indices](#managing-elasticsearch-indices)
-  - [Snapshots](#snapshots)
-  - [Reindexing](#reindexing)
-- [Auth](#auth)
-- [Aggregation](#aggregation)
-- [Rate Limiting](#rate-limiting)
-
-## Documentation & Resources
-
-- **Online Documentation**: [https://stac-utils.github.io/stac-fastapi-elasticsearch-opensearch](https://stac-utils.github.io/stac-fastapi-elasticsearch-opensearch/)
-- **Source Code**: [https://github.com/stac-utils/stac-fastapi-elasticsearch-opensearch](https://github.com/stac-utils/stac-fastapi-elasticsearch-opensearch)
-- **API Examples**: [Postman Documentation](https://documenter.getpostman.com/view/12888943/2s8ZDSdRHA) - Examples of how to use the API endpoints
-- **Community**:
-  - [Gitter Chat](https://app.gitter.im/#/room/#stac-fastapi-elasticsearch_community:gitter.im) - For real-time discussions
-  - [GitHub Discussions](https://github.com/stac-utils/stac-fastapi-elasticsearch-opensearch/discussions) - For longer-form questions and answers
-
-## Examples
-
-The `/examples` directory contains several useful examples and reference implementations:
-
-- **pip_docker**: Examples of running stac-fastapi-elasticsearch from PyPI in Docker without needing any code from the repository
-- **auth**: Authentication examples including:
-  - Basic authentication
-  - OAuth2 with Keycloak
-  - Route dependencies configuration
-- **rate_limit**: Example of implementing rate limiting for API requests
-- **postman_collections**: Postman collection files you can import for testing API endpoints
-
-These examples provide practical reference implementations for various deployment scenarios and features.
-
-## Performance
-
-### Direct Response Mode
-
->>>>>>> c43a5f0a
 - The `enable_direct_response` option is provided by the stac-fastapi core library (introduced in stac-fastapi 5.2.0) and is available in this project starting from v4.0.0.
 - **Control via environment variable**: Set `ENABLE_DIRECT_RESPONSE=true` to enable this feature.
 - **How it works**: When enabled, endpoints return Starlette Response objects directly, bypassing FastAPI's default serialization for improved performance.
@@ -205,7 +112,6 @@
 - **Best use case**: This mode is best suited for public or read-only APIs where authentication and custom logic are not required.
 - **Default setting**: `false` for safety.
 - **More information**: See [issue #347](https://github.com/stac-utils/stac-fastapi-elasticsearch-opensearch/issues/347) for background and implementation details.
-<<<<<<< HEAD
 
 ## Quick Start
 
@@ -226,38 +132,7 @@
   pip install stac-fastapi.opensearch    # Opensearch backend
   pip install stac-fastapi.core          # Core library
   ```
-=======
-
-## Quick Start
-
-This section helps you get up and running with stac-fastapi-elasticsearch-opensearch quickly.
-
-### Installation
-
-- **For versions 4.0.0a1 and newer** (PEP 625 compliant naming):
-  ```bash
-  pip install stac-fastapi-elasticsearch  # Elasticsearch backend
-  pip install stac-fastapi-opensearch    # Opensearch backend
-  pip install stac-fastapi-core          # Core library
-  ```
-
-- **For versions 4.0.0a0 and older**:
-  ```bash
-  pip install stac-fastapi.elasticsearch  # Elasticsearch backend
-  pip install stac-fastapi.opensearch    # Opensearch backend
-  pip install stac-fastapi.core          # Core library
-  ```
-
-> **Important Note:** Starting with version 4.0.0a1, package names have changed from using periods (e.g., `stac-fastapi.core`) to using hyphens (e.g., `stac-fastapi-core`) to comply with PEP 625. The internal package structure uses underscores, but users should install with hyphens as shown above. Please update your requirements files accordingly.
-
-### Running Locally
-
-There are two main ways to run the API locally:
->>>>>>> c43a5f0a
-
-#### Using Pre-built Docker Images
-
-<<<<<<< HEAD
+
 ### Running Locally
 
 There are two main ways to run the API locally:
@@ -296,40 +171,7 @@
 - **Compatibility**: The most recent Elasticsearch 7.x versions should also work. See the [opensearch-py docs](https://github.com/opensearch-project/opensearch-py/blob/main/COMPATIBILITY.md) for compatibility information.
 
 
-=======
-- We provide ready-to-use Docker images through GitHub Container Registry:
-  - [ElasticSearch backend](https://github.com/stac-utils/stac-fastapi-elasticsearch-opensearch/pkgs/container/stac-fastapi-es)
-  - [OpenSearch backend](https://github.com/stac-utils/stac-fastapi-elasticsearch-opensearch/pkgs/container/stac-fastapi-os)
-
-- **Pull and run the images**:
-  ```shell
-  # For Elasticsearch backend
-  docker pull ghcr.io/stac-utils/stac-fastapi-es:latest
-
-  # For OpenSearch backend
-  docker pull ghcr.io/stac-utils/stac-fastapi-os:latest
-  ```
-
-#### Using Docker Compose
-
-- **Prerequisites**: Ensure [Docker Compose](https://docs.docker.com/compose/install/) or [Podman Compose](https://podman-desktop.io/docs/compose) is installed on your machine.
-
-- **Start the API**:
-  ```shell
-  docker compose up elasticsearch app-elasticsearch
-  ```
-
-- **Configuration**: By default, Docker Compose uses Elasticsearch 8.x and OpenSearch 2.11.1. To use different versions, create a `.env` file:
-  ```shell
-  ELASTICSEARCH_VERSION=8.11.0
-  OPENSEARCH_VERSION=2.11.1
-  ENABLE_DIRECT_RESPONSE=false
-  ```
-
-- **Compatibility**: The most recent Elasticsearch 7.x versions should also work. See the [opensearch-py docs](https://github.com/opensearch-project/opensearch-py/blob/main/COMPATIBILITY.md) for compatibility information.
-
-
->>>>>>> c43a5f0a
+
 ## Configuration Reference
 
 You can customize additional settings in your `.env` file:
@@ -667,5 +509,5 @@
   - Limits each client to a specified number of requests per time period (e.g., 500 requests per minute)
   - Helps prevent API abuse and maintains system stability
   - Ensures fair resource allocation among all clients
-
-- **Examples**: Implementation examples are available in the [examples/rate_limit](examples/rate_limit) directory.+  
+- **Examples**: Implementation examples are available in the [examples/rate_limit](examples/rate_limit) directory.
