--- conflicted
+++ resolved
@@ -344,7 +344,6 @@
 > [!NOTE]
 > The variables `ES_HOST`, `ES_PORT`, `ES_USE_SSL`, `ES_VERIFY_CERTS` and `ES_TIMEOUT` apply to both Elasticsearch and OpenSearch backends, so there is no need to rename the key names to `OS_` even if you're using OpenSearch.
 
-<<<<<<< HEAD
 ## Redis for Navigation environment variables:
 These Redis configuration variables to enable proper navigation functionality in STAC FastAPI.
 
@@ -370,7 +369,7 @@
 
 > [!NOTE]
 > Use either the Sentinel configuration (`REDIS_SENTINEL_HOSTS`, `REDIS_SENTINEL_PORTS`, `REDIS_SENTINEL_MASTER_NAME`) OR the Redis configuration (`REDIS_HOST`, `REDIS_PORT`), but not both.
-=======
+
 ## Excluding Fields from Queryables
 
 You can exclude specific fields from being exposed in the queryables endpoint and from filtering by setting the `EXCLUDED_FROM_QUERYABLES` environment variable. This is useful for hiding sensitive or internal fields that should not be queryable by API users.
@@ -394,7 +393,6 @@
 - Excluded fields will not appear in the queryables response
 - Excluded fields and their nested children will be skipped during field traversal
 - Both the field itself and any nested properties will be excluded
->>>>>>> e15f45b4
 
 ## Datetime-Based Index Management
 
