--- conflicted
+++ resolved
@@ -1,8 +1,4 @@
-<<<<<<< HEAD
-elasticsearch/snapshots
-=======
 elasticsearch/snapshots/
->>>>>>> d6fdb5b1
 
 # Byte-compiled / optimized / DLL files
 __pycache__/
