services:
  app-elasticsearch:
    container_name: stac-fastapi-es
    image: stac-utils/stac-fastapi-es
    restart: always
    build:
      context: .
      dockerfile: dockerfiles/Dockerfile.dev.es
    environment:
      - STAC_FASTAPI_TITLE=stac-fastapi-elasticsearch
      - STAC_FASTAPI_DESCRIPTION=A STAC FastAPI with an Elasticsearch backend
<<<<<<< HEAD
      - STAC_FASTAPI_VERSION=4.0.0
      - STAC_FASTAPI_LANDING_PAGE_ID=stac-fastapi-elasticsearch
=======
      - STAC_FASTAPI_VERSION=4.1.0
>>>>>>> 7405916f
      - APP_HOST=0.0.0.0
      - APP_PORT=8080
      - RELOAD=true
      - ENVIRONMENT=local
      - WEB_CONCURRENCY=10
      - ES_HOST=elasticsearch
      - ES_PORT=9200
      - ES_USE_SSL=false
      - ES_VERIFY_CERTS=false
      - BACKEND=elasticsearch
      - STAC_FASTAPI_ROUTE_DEPENDENCIES=/app/route_dependencies/route_dependencies.json
    ports:
      - "8080:8080"
    volumes:
      - ../../stac_fastapi:/app/stac_fastapi
      - ./route_dependencies:/app/route_dependencies
      - ../../scripts:/app/scripts
      - ../../esdata:/usr/share/elasticsearch/data
    depends_on:
      - elasticsearch
    command:
      bash -c "./scripts/wait-for-it-es.sh es-container:9200 && python -m stac_fastapi.elasticsearch.app"

  app-opensearch:
    container_name: stac-fastapi-os
    image: stac-utils/stac-fastapi-os
    restart: always
    build:
      context: .
      dockerfile: dockerfiles/Dockerfile.dev.os
    environment:
      - STAC_FASTAPI_TITLE=stac-fastapi-opensearch
      - STAC_FASTAPI_DESCRIPTION=A STAC FastAPI with an Opensearch backend
      - STAC_FASTAPI_VERSION=4.1.0
      - APP_HOST=0.0.0.0
      - APP_PORT=8082
      - RELOAD=true
      - ENVIRONMENT=local
      - WEB_CONCURRENCY=10
      - ES_HOST=opensearch
      - ES_PORT=9202
      - ES_USE_SSL=false
      - ES_VERIFY_CERTS=false
      - BACKEND=opensearch
      - STAC_FASTAPI_ROUTE_DEPENDENCIES=/app/route_dependencies/route_dependencies.json
    ports:
      - "8082:8082"
    volumes:
      - ../../stac_fastapi:/app/stac_fastapi
      - ../../scripts:/app/scripts
      - ../../osdata:/usr/share/opensearch/data
    depends_on:
      - opensearch
    command:
      bash -c "./scripts/wait-for-it-es.sh os-container:9202 && python -m stac_fastapi.opensearch.app"

  elasticsearch:
    container_name: es-container
    image: docker.elastic.co/elasticsearch/elasticsearch:${ELASTICSEARCH_VERSION:-8.11.0}
    hostname: elasticsearch
    environment:
      ES_JAVA_OPTS: -Xms512m -Xmx1g
    volumes:
      - ../../elasticsearch/config/elasticsearch.yml:/usr/share/elasticsearch/config/elasticsearch.yml
      - ../../elasticsearch/snapshots:/usr/share/elasticsearch/snapshots
    ports:
      - "9200:9200"

  opensearch:
    container_name: os-container
    image: opensearchproject/opensearch:${OPENSEARCH_VERSION:-2.11.1}
    hostname: opensearch
    environment:
      - discovery.type=single-node
      - plugins.security.disabled=true
      - OPENSEARCH_JAVA_OPTS=-Xms512m -Xmx512m
    volumes:
      - ../../opensearch/config/opensearch.yml:/usr/share/opensearch/config/opensearch.yml
      - ../../opensearch/snapshots:/usr/share/opensearch/snapshots
    ports:
      - "9202:9202"

  postgres:
    image: postgres:15
    container_name: postgres
    hostname: keycloakdb
    environment:
      - POSTGRES_DB=keycloak
      - POSTGRES_USER=keycloak
      - POSTGRES_PASSWORD=password
    volumes:
      - postgres:/var/lib/postgresql/data

  keycloak:
    image: quay.io/keycloak/keycloak:25.0.0
    container_name: keycloak
    ports:
      - 8083:8083
    environment:
      - KEYCLOAK_IMPORT=/tmp/keycloak-realm.json
      - KEYCLOAK_ADMIN=admin
      - KEYCLOAK_ADMIN_PASSWORD=admin
      - KC_HTTP_PORT=8083
      - KC_DB=postgres
      - KC_DB_URL=jdbc:postgresql://keycloakdb:5432/keycloak
      - KC_DB_USERNAME=keycloak
      - KC_DB_PASSWORD=password
    volumes:
      - ./keycloak/stac-realm.json:/opt/keycloak/data/import
    command: start-dev --import-realm
    depends_on:
      - postgres

volumes:
  postgres:<|MERGE_RESOLUTION|>--- conflicted
+++ resolved
@@ -9,12 +9,8 @@
     environment:
       - STAC_FASTAPI_TITLE=stac-fastapi-elasticsearch
       - STAC_FASTAPI_DESCRIPTION=A STAC FastAPI with an Elasticsearch backend
-<<<<<<< HEAD
-      - STAC_FASTAPI_VERSION=4.0.0
+      - STAC_FASTAPI_VERSION=4.1.0
       - STAC_FASTAPI_LANDING_PAGE_ID=stac-fastapi-elasticsearch
-=======
-      - STAC_FASTAPI_VERSION=4.1.0
->>>>>>> 7405916f
       - APP_HOST=0.0.0.0
       - APP_PORT=8080
       - RELOAD=true
