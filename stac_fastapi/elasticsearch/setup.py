--- conflicted
+++ resolved
@@ -6,10 +6,7 @@
     desc = f.read()
 
 install_requires = [
-<<<<<<< HEAD
-=======
     "stac-fastapi.core==3.0.0a1",
->>>>>>> 49fecf95
     "elasticsearch[async]==8.11.0",
     "elasticsearch-dsl==8.11.0",
     "uvicorn",
