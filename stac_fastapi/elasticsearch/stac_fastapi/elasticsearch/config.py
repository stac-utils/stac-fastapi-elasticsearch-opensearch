--- conflicted
+++ resolved
@@ -88,7 +88,6 @@
     if (u := os.getenv("ES_USER")) and (p := os.getenv("ES_PASS")):
         config["http_auth"] = (u, p)
 
-<<<<<<< HEAD
     # Handle API key
     if api_key := os.getenv("ES_API_KEY"):
         if isinstance(config["headers"], dict):
@@ -105,8 +104,6 @@
 
         config["headers"] = headers
 
-=======
->>>>>>> 6fb82782
     return config
 
 
