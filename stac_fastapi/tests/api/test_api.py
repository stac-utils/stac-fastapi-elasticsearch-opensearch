import random
import uuid
from copy import deepcopy
<<<<<<< HEAD
from datetime import datetime, timedelta, timezone
=======
from datetime import datetime, timedelta
>>>>>>> 22c10f7d

import pytest

from ..conftest import create_collection, create_item

ROUTES = {
    "GET /_mgmt/ping",
    "GET /_mgmt/health",
    "GET /docs/oauth2-redirect",
    "HEAD /docs/oauth2-redirect",
    "GET /",
    "GET /conformance",
    "GET /api",
    "GET /api.html",
    "HEAD /api",
    "HEAD /api.html",
    "GET /queryables",
    "GET /collections",
    "GET /collections/{collection_id}",
    "GET /collections/{collection_id}/queryables",
    "GET /collections/{collection_id}/items",
    "GET /collections/{collection_id}/items/{item_id}",
    "GET /search",
    "POST /search",
    "DELETE /collections/{collection_id}",
    "DELETE /collections/{collection_id}/items/{item_id}",
    "POST /collections",
    "POST /collections/{collection_id}/items",
    "PUT /collections/{collection_id}",
    "PUT /collections/{collection_id}/items/{item_id}",
    "GET /aggregations",
    "GET /aggregate",
    "POST /aggregations",
    "POST /aggregate",
    "GET /collections/{collection_id}/aggregations",
    "GET /collections/{collection_id}/aggregate",
    "POST /collections/{collection_id}/aggregations",
    "POST /collections/{collection_id}/aggregate",
}


@pytest.mark.asyncio
async def test_post_search_content_type(app_client, ctx):
    params = {"limit": 1}
    resp = await app_client.post("/search", json=params)
    assert resp.headers["content-type"] == "application/geo+json"


@pytest.mark.asyncio
async def test_get_search_content_type(app_client, ctx):
    resp = await app_client.get("/search")
    assert resp.headers["content-type"] == "application/geo+json"


@pytest.mark.asyncio
async def test_api_headers(app_client):
    resp = await app_client.get("/api")
    assert (
        resp.headers["content-type"] == "application/vnd.oai.openapi+json;version=3.0"
    )
    assert resp.status_code == 200


@pytest.mark.asyncio
async def test_router(app):
    api_routes = set([f"{list(route.methods)[0]} {route.path}" for route in app.routes])
    assert len(api_routes - ROUTES) == 0


@pytest.mark.asyncio
async def test_app_transaction_extension(app_client, ctx, load_test_data):
    item = load_test_data("test_item.json")
    item["id"] = str(uuid.uuid4())
    resp = await app_client.post(f"/collections/{item['collection']}/items", json=item)
    assert resp.status_code == 201

    await app_client.delete(f"/collections/{item['collection']}/items/{item['id']}")


@pytest.mark.asyncio
async def test_app_search_response(app_client, ctx):
    resp = await app_client.get("/search", params={"ids": ["test-item"]})
    assert resp.status_code == 200
    resp_json = resp.json()

    assert resp_json.get("type") == "FeatureCollection"
    # stac_version and stac_extensions were removed in v1.0.0-beta.3
    assert resp_json.get("stac_version") is None
    assert resp_json.get("stac_extensions") is None


@pytest.mark.asyncio
async def test_app_context_results(app_client, txn_client, ctx, load_test_data):
    test_item = load_test_data("test_item.json")
    test_item["id"] = "test-item-2"
    test_item["collection"] = "test-collection-2"
    test_collection = load_test_data("test_collection.json")
    test_collection["id"] = "test-collection-2"

    await create_collection(txn_client, test_collection)
    await create_item(txn_client, test_item)

    resp = await app_client.get(
        f"/collections/{test_collection['id']}/items/{test_item['id']}"
    )
    assert resp.status_code == 200
    resp_json = resp.json()
    assert resp_json["id"] == test_item["id"]
    assert resp_json["collection"] == test_item["collection"]

    resp = await app_client.get(f"/collections/{test_collection['id']}")
    assert resp.status_code == 200
    resp_json = resp.json()
    assert resp_json["id"] == test_collection["id"]

    resp = await app_client.post("/search", json={"collections": ["test-collection-2"]})
    assert resp.status_code == 200

    resp_json = resp.json()
    assert len(resp_json["features"]) == 1
    assert resp_json["numReturned"] == 1
    if matched := resp_json.get("numMatched"):
        assert matched == 1


@pytest.mark.asyncio
async def test_app_fields_extension(app_client, ctx, txn_client):
    resp = await app_client.get(
        "/search",
        params={"collections": ["test-collection"], "fields": "+properties.datetime"},
    )
    assert resp.status_code == 200
    resp_json = resp.json()
    assert list(resp_json["features"][0]["properties"]) == ["datetime"]


@pytest.mark.asyncio
async def test_app_fields_extension_query(app_client, ctx, txn_client):
    item = ctx.item
    resp = await app_client.post(
        "/search",
        json={
            "query": {"proj:epsg": {"gte": item["properties"]["proj:epsg"]}},
            "collections": ["test-collection"],
            "fields": {"include": ["properties.datetime", "properties.proj:epsg"]},
        },
    )
    assert resp.status_code == 200
    resp_json = resp.json()
    assert set(resp_json["features"][0]["properties"]) == set(["datetime", "proj:epsg"])


@pytest.mark.asyncio
async def test_app_fields_extension_no_properties_get(app_client, ctx, txn_client):
    resp = await app_client.get(
        "/search", params={"collections": ["test-collection"], "fields": "-properties"}
    )
    assert resp.status_code == 200
    resp_json = resp.json()
    assert "properties" not in resp_json["features"][0]


@pytest.mark.asyncio
async def test_app_fields_extension_no_properties_post(app_client, ctx, txn_client):
    resp = await app_client.post(
        "/search",
        json={
            "collections": ["test-collection"],
            "fields": {"exclude": ["properties"]},
        },
    )
    assert resp.status_code == 200
    resp_json = resp.json()
    assert "properties" not in resp_json["features"][0]


@pytest.mark.asyncio
async def test_app_fields_extension_no_null_fields(app_client, ctx, txn_client):
    resp = await app_client.get("/search", params={"collections": ["test-collection"]})
    assert resp.status_code == 200
    resp_json = resp.json()
    # check if no null fields: https://github.com/stac-utils/stac-fastapi-elasticsearch/issues/166
    for feature in resp_json["features"]:
        # assert "bbox" not in feature["geometry"]
        for link in feature["links"]:
            assert all(a not in link or link[a] is not None for a in ("title", "asset"))
        for asset in feature["assets"]:
            assert all(
                a not in asset or asset[a] is not None
                for a in ("start_datetime", "created")
            )


@pytest.mark.asyncio
async def test_app_fields_extension_return_all_properties(
    app_client, ctx, txn_client, load_test_data
):
    item = load_test_data("test_item.json")
    resp = await app_client.get(
        "/search", params={"collections": ["test-collection"], "fields": "properties"}
    )
    assert resp.status_code == 200
    resp_json = resp.json()
    feature = resp_json["features"][0]
    assert len(feature["properties"]) >= len(item["properties"])
    for expected_prop, expected_value in item["properties"].items():
        if expected_prop in (
            "datetime",
            "start_datetime",
            "end_datetime",
            "created",
            "updated",
        ):
            assert feature["properties"][expected_prop][0:19] == expected_value[0:19]
        else:
            assert feature["properties"][expected_prop] == expected_value


@pytest.mark.asyncio
async def test_app_query_extension_gt(app_client, ctx):
    params = {"query": {"proj:epsg": {"gt": ctx.item["properties"]["proj:epsg"]}}}
    resp = await app_client.post("/search", json=params)
    assert resp.status_code == 200
    resp_json = resp.json()
    assert len(resp_json["features"]) == 0


@pytest.mark.asyncio
async def test_app_query_extension_gte(app_client, ctx):
    params = {"query": {"proj:epsg": {"gte": ctx.item["properties"]["proj:epsg"]}}}
    resp = await app_client.post("/search", json=params)

    assert resp.status_code == 200
    assert len(resp.json()["features"]) == 1


@pytest.mark.asyncio
async def test_app_query_extension_limit_lt0(app_client):
    assert (
        await app_client.post("/search", json={"query": {}, "limit": -1})
    ).status_code == 400


@pytest.mark.skip(reason="removal of context extension")
@pytest.mark.asyncio
async def test_app_query_extension_limit_gt10000(app_client):
    resp = await app_client.post("/search", json={"limit": 10001})
    assert resp.status_code == 200
    assert resp.json()["context"]["limit"] == 10000


@pytest.mark.asyncio
async def test_app_query_extension_limit_10000(app_client):
    params = {"limit": 10000}
    resp = await app_client.post("/search", json=params)
    assert resp.status_code == 200


@pytest.mark.asyncio
async def test_app_sort_extension_get_asc(app_client, txn_client, ctx):
    first_item = ctx.item

    second_item = dict(first_item)
    second_item["id"] = "another-item"
    another_item_date = datetime.strptime(
        first_item["properties"]["datetime"], "%Y-%m-%dT%H:%M:%SZ"
    ) - timedelta(days=1)
    second_item["properties"]["datetime"] = another_item_date.strftime(
        "%Y-%m-%dT%H:%M:%SZ"
    )

    await create_item(txn_client, second_item)

    resp = await app_client.get("/search?sortby=+properties.datetime")
    assert resp.status_code == 200
    resp_json = resp.json()
    assert resp_json["features"][1]["id"] == first_item["id"]
    assert resp_json["features"][0]["id"] == second_item["id"]


@pytest.mark.asyncio
async def test_app_sort_extension_get_desc(app_client, txn_client, ctx):
    first_item = ctx.item

    second_item = dict(first_item)
    second_item["id"] = "another-item"
    another_item_date = datetime.strptime(
        first_item["properties"]["datetime"], "%Y-%m-%dT%H:%M:%SZ"
    ) - timedelta(days=1)
    second_item["properties"]["datetime"] = another_item_date.strftime(
        "%Y-%m-%dT%H:%M:%SZ"
    )

    await create_item(txn_client, second_item)

    resp = await app_client.get("/search?sortby=-properties.datetime")
    assert resp.status_code == 200
    resp_json = resp.json()
    assert resp_json["features"][0]["id"] == first_item["id"]
    assert resp_json["features"][1]["id"] == second_item["id"]


@pytest.mark.asyncio
async def test_app_sort_extension_post_asc(app_client, txn_client, ctx):
    first_item = ctx.item

    second_item = dict(first_item)
    second_item["id"] = "another-item"
    another_item_date = datetime.strptime(
        first_item["properties"]["datetime"], "%Y-%m-%dT%H:%M:%SZ"
    ) - timedelta(days=1)
    second_item["properties"]["datetime"] = another_item_date.strftime(
        "%Y-%m-%dT%H:%M:%SZ"
    )

    await create_item(txn_client, second_item)

    params = {
        "collections": [first_item["collection"]],
        "sortby": [{"field": "properties.datetime", "direction": "asc"}],
    }
    resp = await app_client.post("/search", json=params)
    assert resp.status_code == 200
    resp_json = resp.json()
    assert resp_json["features"][1]["id"] == first_item["id"]
    assert resp_json["features"][0]["id"] == second_item["id"]


@pytest.mark.asyncio
async def test_app_sort_extension_post_desc(app_client, txn_client, ctx):
    first_item = ctx.item

    second_item = dict(first_item)
    second_item["id"] = "another-item"
    another_item_date = datetime.strptime(
        first_item["properties"]["datetime"], "%Y-%m-%dT%H:%M:%SZ"
    ) - timedelta(days=1)
    second_item["properties"]["datetime"] = another_item_date.strftime(
        "%Y-%m-%dT%H:%M:%SZ"
    )
    await create_item(txn_client, second_item)

    params = {
        "collections": [first_item["collection"]],
        "sortby": [{"field": "properties.datetime", "direction": "desc"}],
    }
    resp = await app_client.post("/search", json=params)
    assert resp.status_code == 200
    resp_json = resp.json()
    assert resp_json["features"][0]["id"] == first_item["id"]
    assert resp_json["features"][1]["id"] == second_item["id"]


@pytest.mark.asyncio
async def test_search_invalid_date(app_client, ctx):
    params = {
        "datetime": "2020-XX-01/2020-10-30",
        "collections": [ctx.item["collection"]],
    }

    resp = await app_client.post("/search", json=params)
    assert resp.status_code == 400


@pytest.mark.asyncio
async def test_search_point_intersects_get(app_client, ctx):
    resp = await app_client.get(
        '/search?intersects={"type":"Point","coordinates":[150.04,-33.14]}'
    )

    assert resp.status_code == 200
    resp_json = resp.json()
    assert len(resp_json["features"]) == 1


@pytest.mark.asyncio
async def test_search_polygon_intersects_get(app_client, ctx):
    resp = await app_client.get(
        '/search?intersects={"type":"Polygon","coordinates":[[[149.04, -34.14],[149.04, -32.14],[151.04, -32.14],[151.04, -34.14],[149.04, -34.14]]]}'
    )

    assert resp.status_code == 200
    resp_json = resp.json()
    assert len(resp_json["features"]) == 1


@pytest.mark.asyncio
async def test_search_point_intersects_post(app_client, ctx):
    point = [150.04, -33.14]
    intersects = {"type": "Point", "coordinates": point}

    params = {
        "intersects": intersects,
        "collections": [ctx.item["collection"]],
    }
    resp = await app_client.post("/search", json=params)

    assert resp.status_code == 200
    resp_json = resp.json()
    assert len(resp_json["features"]) == 1


@pytest.mark.asyncio
async def test_search_point_does_not_intersect(app_client, ctx):
    point = [15.04, -3.14]
    intersects = {"type": "Point", "coordinates": point}

    params = {
        "intersects": intersects,
        "collections": [ctx.item["collection"]],
    }
    resp = await app_client.post("/search", json=params)

    assert resp.status_code == 200
    resp_json = resp.json()
    assert len(resp_json["features"]) == 0


@pytest.mark.asyncio
async def test_datetime_response_format(app_client, txn_client, ctx):
    first_item = dict(ctx.item)

    second_item = deepcopy(first_item)
    second_item["id"] = "second-item"
    second_item["properties"]["datetime"] = None

    await create_item(txn_client, second_item)

    third_item = deepcopy(first_item)
    third_item["id"] = "third-item"
    del third_item["properties"]["start_datetime"]
    del third_item["properties"]["end_datetime"]

    await create_item(txn_client, third_item)

    dt_formats = [
        "2020-02-12T12:30:22+00:00",
        "2020-02-12T12:30:22.00Z",
        "2020-02-12T12:30:22Z",
        "2020-02-12T12:30:22.00+00:00",
    ]

    for dt in dt_formats:
        params = {
            "datetime": dt,
            "collections": [ctx.item["collection"]],
        }

        resp = await app_client.post("/search", json=params)
        assert resp.status_code == 200
        resp_json = resp.json()
        # datetime is returned in this format "2020-02-12T12:30:22Z"
        assert resp_json["features"][0]["properties"]["datetime"][0:19] == dt[0:19]


@pytest.mark.asyncio
async def test_datetime_non_interval(app_client, txn_client, ctx):
    first_item = dict(ctx.item)

    second_item = deepcopy(first_item)
    second_item["id"] = "second-item"
    second_item["properties"]["datetime"] = None

    await create_item(txn_client, second_item)

    third_item = deepcopy(first_item)
    third_item["id"] = "third-item"
    del third_item["properties"]["start_datetime"]
    del third_item["properties"]["end_datetime"]

    await create_item(txn_client, third_item)

    dt_formats = [
        "2020-02-12T12:30:22+00:00",
        "2020-02-12T12:30:22.00Z",
        "2020-02-12T12:30:22Z",
        "2020-02-12T12:30:22.00+00:00",
    ]

    for dt in dt_formats:
        params = {
            "datetime": dt,
            "collections": [ctx.item["collection"]],
        }

        resp = await app_client.post("/search", json=params)
        assert resp.status_code == 200
        resp_json = resp.json()
        assert len(resp_json["features"]) == 3


@pytest.mark.asyncio
async def test_datetime_interval(app_client, txn_client, ctx):
    first_item = dict(ctx.item)

    second_item = deepcopy(first_item)
    second_item["id"] = "second-item"
    second_item["properties"]["datetime"] = None

    await create_item(txn_client, second_item)

    third_item = deepcopy(first_item)
    third_item["id"] = "third-item"
    del third_item["properties"]["start_datetime"]
    del third_item["properties"]["end_datetime"]

    await create_item(txn_client, third_item)

    dt_formats = [
        "2020-02-06T12:30:22+00:00/2020-02-13T12:30:22+00:00",
        "2020-02-12T12:30:22.00Z/2020-02-20T12:30:22.00Z",
        "2020-02-12T12:30:22Z/2020-02-13T12:30:22Z",
        "2020-02-06T12:30:22.00+00:00/2020-02-20T12:30:22.00+00:00",
    ]

    for dt in dt_formats:
        params = {
            "datetime": dt,
            "collections": [ctx.item["collection"]],
        }

        resp = await app_client.post("/search", json=params)
        assert resp.status_code == 200
        resp_json = resp.json()
        assert len(resp_json["features"]) == 3


@pytest.mark.asyncio
async def test_datetime_bad_non_interval(app_client, txn_client, ctx):
    first_item = dict(ctx.item)

    second_item = deepcopy(first_item)
    second_item["id"] = "second-item"
    second_item["properties"]["datetime"] = None

    await create_item(txn_client, second_item)

    third_item = deepcopy(first_item)
    third_item["id"] = "third-item"
    del third_item["properties"]["start_datetime"]
    del third_item["properties"]["end_datetime"]

    await create_item(txn_client, third_item)

    dt_formats = [
        "2020-02-06T12:30:22+00:00",
        "2020-02-06T12:30:22.00Z",
        "2020-02-06T12:30:22Z",
        "2020-02-06T12:30:22.00+00:00",
    ]

    for dt in dt_formats:
        params = {
            "datetime": dt,
            "collections": [ctx.item["collection"]],
        }

        resp = await app_client.post("/search", json=params)
        assert resp.status_code == 200
        resp_json = resp.json()
        assert len(resp_json["features"]) == 0


@pytest.mark.asyncio
async def test_datetime_bad_interval(app_client, txn_client, ctx):
    first_item = dict(ctx.item)

    second_item = deepcopy(first_item)
    second_item["id"] = "second-item"
    second_item["properties"]["datetime"] = None

    await create_item(txn_client, second_item)

    third_item = deepcopy(first_item)
    third_item["id"] = "third-item"
    del third_item["properties"]["start_datetime"]
    del third_item["properties"]["end_datetime"]

    await create_item(txn_client, third_item)

    dt_formats = [
        "1920-02-04T12:30:22+00:00/1920-02-06T12:30:22+00:00",
        "1920-02-04T12:30:22.00Z/1920-02-06T12:30:22.00Z",
        "1920-02-04T12:30:22Z/1920-02-06T12:30:22Z",
        "1920-02-04T12:30:22.00+00:00/1920-02-06T12:30:22.00+00:00",
    ]

    for dt in dt_formats:
        params = {
            "datetime": dt,
            "collections": [ctx.item["collection"]],
        }

        resp = await app_client.post("/search", json=params)
        assert resp.status_code == 200
        resp_json = resp.json()
        assert len(resp_json["features"]) == 0


@pytest.mark.asyncio
async def test_bbox_3d(app_client, ctx):
    australia_bbox = [106.343365, -47.199523, 0.1, 168.218365, -19.437288, 0.1]
    params = {
        "bbox": australia_bbox,
        "collections": [ctx.item["collection"]],
    }
    resp = await app_client.post("/search", json=params)
    assert resp.status_code == 200
    resp_json = resp.json()
    assert len(resp_json["features"]) == 1


@pytest.mark.asyncio
async def test_search_line_string_intersects(app_client, ctx):
    line = [[150.04, -33.14], [150.22, -33.89]]
    intersects = {"type": "LineString", "coordinates": line}
    params = {
        "intersects": intersects,
        "collections": [ctx.item["collection"]],
    }

    resp = await app_client.post("/search", json=params)

    assert resp.status_code == 200

    resp_json = resp.json()
    assert len(resp_json["features"]) == 1


@pytest.mark.asyncio
@pytest.mark.parametrize(
    "value, expected",
    [
        (32767, 1),  # Short Limit,
        (2147483647, 1),  # Int Limit
        (2147483647 + 5000, 1),  # Above int Limit
        (21474836470, 1),  # Above int Limit
        # This value still fails to return 1
        # Commenting out
        # (9223372036854775807, 1),
    ],
)
async def test_big_int_eo_search(
    app_client, txn_client, test_item, test_collection, value, expected
):

    random_str = "".join(random.choice("abcdef") for i in range(random.randint(1, 5)))
    collection_id = f"test-collection-eo-{random_str}"

    test_big_int_item = test_item
    del test_big_int_item["properties"]["eo:bands"]
    test_big_int_item["collection"] = collection_id
    test_big_int_collection = test_collection
    test_big_int_collection["id"] = collection_id

    # type number
    attr = "eo:full_width_half_max"

    stac_extensions = [
        "https://stac-extensions.github.io/eo/v2.0.0/schema.json",
    ]

    test_collection["stac_extensions"] = stac_extensions

    test_item["stac_extensions"] = stac_extensions

    await create_collection(txn_client, test_collection)

    for val in [
        value,
        value + random.randint(10, 1010),
        value - random.randint(10, 1010),
    ]:
        item = deepcopy(test_item)
        item["id"] = str(uuid.uuid4())
        item["properties"][attr] = val
        await create_item(txn_client, item)

    params = {
        "collections": [item["collection"]],
        "filter": {
            "args": [
                {
                    "args": [
                        {"property": f"properties.{attr}"},
                        value,
                    ],
                    "op": "=",
                }
            ],
            "op": "and",
        },
    }
    resp = await app_client.post("/search", json=params)
    resp_json = resp.json()
    results = set([x["properties"][attr] for x in resp_json["features"]])
    assert len(results) == expected<|MERGE_RESOLUTION|>--- conflicted
+++ resolved
@@ -1,11 +1,8 @@
 import random
 import uuid
 from copy import deepcopy
-<<<<<<< HEAD
 from datetime import datetime, timedelta, timezone
-=======
-from datetime import datetime, timedelta
->>>>>>> 22c10f7d
+
 
 import pytest
 
