--- conflicted
+++ resolved
@@ -1544,7 +1544,6 @@
 
 
 @pytest.mark.asyncio
-<<<<<<< HEAD
 async def test_collection_items_sort_desc(app_client, txn_client, ctx):
     """Verify GET /collections/{collectionId}/items honors descending sort on properties.datetime."""
     first_item = ctx.item
@@ -1699,7 +1698,8 @@
     assert (
         len(resp_json["features"]) == 0
     ), f"Expected no items with ID {non_existent_id}, but found {len(resp_json['features'])} matches"
-=======
+
+    
 async def test_search_max_item_limit(
     app_client, load_test_data, txn_client, monkeypatch
 ):
@@ -1720,5 +1720,4 @@
 
     assert resp.status_code == 200
     resp_json = resp.json()
-    assert int(limit) == len(resp_json["features"])
->>>>>>> 5723bba0
+    assert int(limit) == len(resp_json["features"])