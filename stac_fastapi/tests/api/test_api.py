--- conflicted
+++ resolved
@@ -35,11 +35,8 @@
     "PUT /collections/{collection_id}",
     "PATCH /collections/{collection_id}",
     "PUT /collections/{collection_id}/items/{item_id}",
-<<<<<<< HEAD
     "PATCH /collections/{collection_id}/items/{item_id}",
-=======
     "POST /collections/{collection_id}/bulk_items",
->>>>>>> 8a6a3e60
     "GET /aggregations",
     "GET /aggregate",
     "POST /aggregations",
