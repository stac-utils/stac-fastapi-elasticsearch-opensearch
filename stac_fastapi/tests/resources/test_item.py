--- conflicted
+++ resolved
@@ -393,7 +393,6 @@
 
 
 @pytest.mark.asyncio
-<<<<<<< HEAD
 async def test_item_search_temporal_intersecting_window_post(app_client, ctx):
     """Test POST search with two-tailed spatio-temporal query (core)"""
     test_item = ctx.item
@@ -413,9 +412,6 @@
 
 
 @pytest.mark.asyncio
-@pytest.mark.skip(reason="KeyError: 'features")
-=======
->>>>>>> 49fecf95
 async def test_item_search_temporal_open_window(app_client, ctx):
     """Test POST search with open spatio-temporal query (core)"""
     test_item = ctx.item
