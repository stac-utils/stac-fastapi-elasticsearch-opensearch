"""stac_fastapi: helpers elasticsearch/ opensearch module."""

from setuptools import find_namespace_packages, setup

with open("README.md") as f:
    desc = f.read()

install_requires = [
<<<<<<< HEAD
    "stac-fastapi.core==6.4.0",
    "redis==6.4.0",
=======
    "stac-fastapi.core==6.5.0",
>>>>>>> 7065798e
]

setup(
    name="sfeos_helpers",
    description="Helper library for the Elasticsearch and Opensearch stac-fastapi backends.",
    long_description=desc,
    long_description_content_type="text/markdown",
    python_requires=">=3.9",
    classifiers=[
        "Intended Audience :: Developers",
        "Intended Audience :: Information Technology",
        "Intended Audience :: Science/Research",
        "Programming Language :: Python :: 3.9",
        "Programming Language :: Python :: 3.10",
        "Programming Language :: Python :: 3.11",
        "Programming Language :: Python :: 3.12",
        "Programming Language :: Python :: 3.13",
        "License :: OSI Approved :: MIT License",
    ],
    url="https://github.com/stac-utils/stac-fastapi-elasticsearch-opensearch",
    license="MIT",
    packages=find_namespace_packages(),
    zip_safe=False,
    install_requires=install_requires,
)<|MERGE_RESOLUTION|>--- conflicted
+++ resolved
@@ -6,14 +6,9 @@
     desc = f.read()
 
 install_requires = [
-<<<<<<< HEAD
-    "stac-fastapi.core==6.4.0",
     "redis==6.4.0",
-=======
     "stac-fastapi.core==6.5.0",
->>>>>>> 7065798e
 ]
-
 setup(
     name="sfeos_helpers",
     description="Helper library for the Elasticsearch and Opensearch stac-fastapi backends.",
