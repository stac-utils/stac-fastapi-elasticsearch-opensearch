--- conflicted
+++ resolved
@@ -7,11 +7,8 @@
 from typing import Any, Dict, Iterable, List, Optional, Tuple, Type, Union
 
 import attr
-<<<<<<< HEAD
+import orjson
 from fastapi import HTTPException
-=======
-import orjson
->>>>>>> 4dafa28f
 from opensearchpy import exceptions, helpers
 from opensearchpy.helpers.query import Q
 from opensearchpy.helpers.search import Search
