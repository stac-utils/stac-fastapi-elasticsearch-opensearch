--- conflicted
+++ resolved
@@ -613,11 +613,7 @@
 
         index_param = indices(collection_ids)
 
-<<<<<<< HEAD
-        max_result_window = 10000
-=======
         max_result_window = MAX_LIMIT
->>>>>>> 5df5bb56
 
         size_limit = min(limit + 1, max_result_window)
 
