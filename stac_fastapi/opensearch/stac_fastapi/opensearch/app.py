--- conflicted
+++ resolved
@@ -116,25 +116,6 @@
 
 extensions = [aggregation_extension] + search_extensions
 
-<<<<<<< HEAD
-# Create collection search extensions
-# Only sort extension is enabled for now
-collection_search_extensions = [
-    # QueryExtension(conformance_classes=[QueryConformanceClasses.COLLECTIONS]),
-    SortExtension(conformance_classes=[SortConformanceClasses.COLLECTIONS]),
-    FieldsExtension(conformance_classes=[FieldsConformanceClasses.COLLECTIONS]),
-    # CollectionSearchFilterExtension(
-    #     conformance_classes=[FilterConformanceClasses.COLLECTIONS]
-    # ),
-    FreeTextExtension(conformance_classes=[FreeTextConformanceClasses.COLLECTIONS]),
-]
-
-# Initialize collection search with its extensions
-collection_search_ext = CollectionSearchExtension.from_extensions(
-    collection_search_extensions
-)
-collections_get_request_model = collection_search_ext.GET
-=======
 # Create collection search extensions if enabled
 if ENABLE_COLLECTIONS_SEARCH:
     # Create collection search extensions
@@ -145,7 +126,7 @@
         # CollectionSearchFilterExtension(
         #     conformance_classes=[FilterConformanceClasses.COLLECTIONS]
         # ),
-        # FreeTextExtension(conformance_classes=[FreeTextConformanceClasses.COLLECTIONS]),
+        FreeTextExtension(conformance_classes=[FreeTextConformanceClasses.COLLECTIONS]),
     ]
 
     # Initialize collection search with its extensions
@@ -153,7 +134,6 @@
         collection_search_extensions
     )
     collections_get_request_model = collection_search_ext.GET
->>>>>>> 8dd200e5
 
     extensions.append(collection_search_ext)
 
