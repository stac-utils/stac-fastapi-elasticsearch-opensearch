"""stac_fastapi: opensearch module."""

from setuptools import find_namespace_packages, setup

with open("README.md") as f:
    desc = f.read()

install_requires = [
<<<<<<< HEAD
    "stac-fastapi.core==4.0.0",
=======
    "stac-fastapi.core==4.0.0a0",
>>>>>>> fe376094
    "opensearch-py==2.4.2",
    "opensearch-py[async]==2.4.2",
    "uvicorn",
    "starlette",
]

extra_reqs = {
    "dev": [
        "pytest",
        "pytest-cov",
        "pytest-asyncio",
        "pre-commit",
        "requests",
        "ciso8601",
        "httpx<=0.27.2",
    ],
    "docs": ["mkdocs", "mkdocs-material", "pdocs"],
    "server": ["uvicorn[standard]==0.19.0"],
}

setup(
    name="stac_fastapi.opensearch",
    description="Opensearch stac-fastapi backend.",
    long_description=desc,
    long_description_content_type="text/markdown",
    python_requires=">=3.8",
    classifiers=[
        "Intended Audience :: Developers",
        "Intended Audience :: Information Technology",
        "Intended Audience :: Science/Research",
        "Programming Language :: Python :: 3.8",
        "Programming Language :: Python :: 3.9",
        "Programming Language :: Python :: 3.10",
        "Programming Language :: Python :: 3.11",
        "Programming Language :: Python :: 3.12",
        "Programming Language :: Python :: 3.13",
        "License :: OSI Approved :: MIT License",
    ],
    url="https://github.com/stac-utils/stac-fastapi-elasticsearch-opensearch",
    license="MIT",
    packages=find_namespace_packages(),
    zip_safe=False,
    install_requires=install_requires,
    extras_require=extra_reqs,
    entry_points={
        "console_scripts": ["stac-fastapi-opensearch=stac_fastapi.opensearch.app:run"]
    },
)<|MERGE_RESOLUTION|>--- conflicted
+++ resolved
@@ -6,11 +6,7 @@
     desc = f.read()
 
 install_requires = [
-<<<<<<< HEAD
-    "stac-fastapi.core==4.0.0",
-=======
     "stac-fastapi.core==4.0.0a0",
->>>>>>> fe376094
     "opensearch-py==2.4.2",
     "opensearch-py[async]==2.4.2",
     "uvicorn",
