--- conflicted
+++ resolved
@@ -6,12 +6,8 @@
     desc = f.read()
 
 install_requires = [
-<<<<<<< HEAD
-    "stac-fastapi-core==4.1.0",
-    "sfeos-helpers==4.1.0",
-=======
     "stac-fastapi-core==4.2.0",
->>>>>>> eec5f142
+    "sfeos-helpers==4.2.0",
     "opensearch-py~=2.8.0",
     "opensearch-py[async]~=2.8.0",
     "uvicorn~=0.23.0",
