--- conflicted
+++ resolved
@@ -7,21 +7,12 @@
 
 install_requires = [
     "fastapi",
-<<<<<<< HEAD
     "attrs>=23.2.0",
     "pydantic[dotenv]",
     "stac_pydantic>=3",
     "stac-fastapi.types==3.0.0a",
     "stac-fastapi.api==3.0.0a",
     "stac-fastapi.extensions==3.0.0a",
-=======
-    "attrs",
-    "pydantic[dotenv]<2",
-    "stac_pydantic==2.0.*",
-    "stac-fastapi.types==2.5.5.post1",
-    "stac-fastapi.api==2.5.5.post1",
-    "stac-fastapi.extensions==2.5.5.post1",
->>>>>>> c5c96c91
     "pystac[validation]",
     "orjson",
     "overrides",
