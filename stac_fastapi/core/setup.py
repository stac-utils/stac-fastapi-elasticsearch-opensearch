"""stac_fastapi: core elasticsearch/ opensearch module."""

from setuptools import find_namespace_packages, setup

with open("README.md") as f:
    desc = f.read()

install_requires = [
    "fastapi~=0.109.0",
    "attrs>=23.2.0",
<<<<<<< HEAD
    "pydantic",
    "stac_pydantic>=3",
    "stac-fastapi.types@git+https://github.com/stac-utils/stac-fastapi.git@refs/pull/744/head#subdirectory=stac_fastapi/types",
    "stac-fastapi.api@git+https://github.com/stac-utils/stac-fastapi.git@refs/pull/744/head#subdirectory=stac_fastapi/api",
    "stac-fastapi.extensions@git+https://github.com/stac-utils/stac-fastapi.git@refs/pull/744/head#subdirectory=stac_fastapi/extensions",
    "orjson",
    "overrides",
    "geojson-pydantic",
    "pygeofilter==0.3.1",
    "jsonschema",
    "slowapi==0.1.9",
=======
    "pydantic>=2.4.1,<3.0.0",
    "stac_pydantic~=3.1.0",
    "stac-fastapi.api==5.2.0",
    "stac-fastapi.extensions==5.2.0",
    "stac-fastapi.types==5.2.0",
    "orjson~=3.9.0",
    "overrides~=7.4.0",
    "geojson-pydantic~=1.0.0",
    "pygeofilter~=0.3.1",
    "jsonschema~=4.0.0",
    "slowapi~=0.1.9",
>>>>>>> b0450eb5
]

setup(
    name="stac_fastapi_core",
    description="Core library for the Elasticsearch and Opensearch stac-fastapi backends.",
    long_description=desc,
    long_description_content_type="text/markdown",
    python_requires=">=3.9",
    classifiers=[
        "Intended Audience :: Developers",
        "Intended Audience :: Information Technology",
        "Intended Audience :: Science/Research",
        "Programming Language :: Python :: 3.9",
        "Programming Language :: Python :: 3.10",
        "Programming Language :: Python :: 3.11",
        "Programming Language :: Python :: 3.12",
        "Programming Language :: Python :: 3.13",
        "License :: OSI Approved :: MIT License",
    ],
    url="https://github.com/stac-utils/stac-fastapi-elasticsearch-opensearch",
    license="MIT",
    packages=find_namespace_packages(),
    zip_safe=False,
    install_requires=install_requires,
)<|MERGE_RESOLUTION|>--- conflicted
+++ resolved
@@ -8,31 +8,17 @@
 install_requires = [
     "fastapi~=0.109.0",
     "attrs>=23.2.0",
-<<<<<<< HEAD
-    "pydantic",
-    "stac_pydantic>=3",
+    "pydantic>=2.4.1,<3.0.0",
+    "stac_pydantic~=3.1.0",
     "stac-fastapi.types@git+https://github.com/stac-utils/stac-fastapi.git@refs/pull/744/head#subdirectory=stac_fastapi/types",
     "stac-fastapi.api@git+https://github.com/stac-utils/stac-fastapi.git@refs/pull/744/head#subdirectory=stac_fastapi/api",
     "stac-fastapi.extensions@git+https://github.com/stac-utils/stac-fastapi.git@refs/pull/744/head#subdirectory=stac_fastapi/extensions",
-    "orjson",
-    "overrides",
-    "geojson-pydantic",
-    "pygeofilter==0.3.1",
-    "jsonschema",
-    "slowapi==0.1.9",
-=======
-    "pydantic>=2.4.1,<3.0.0",
-    "stac_pydantic~=3.1.0",
-    "stac-fastapi.api==5.2.0",
-    "stac-fastapi.extensions==5.2.0",
-    "stac-fastapi.types==5.2.0",
     "orjson~=3.9.0",
     "overrides~=7.4.0",
     "geojson-pydantic~=1.0.0",
     "pygeofilter~=0.3.1",
     "jsonschema~=4.0.0",
     "slowapi~=0.1.9",
->>>>>>> b0450eb5
 ]
 
 setup(
