--- conflicted
+++ resolved
@@ -140,10 +140,10 @@
         pass
 
     @abc.abstractmethod
-<<<<<<< HEAD
     async def get_queryables_mapping(self, collection_id: str = "*") -> Dict[str, Any]:
         """Retrieve mapping of Queryables for search."""
-=======
+        pass
+      
     async def get_all_catalogs(
         self,
         token: Optional[str],
@@ -177,5 +177,4 @@
     @abc.abstractmethod
     async def delete_catalog(self, catalog_id: str, refresh: bool = False) -> None:
         """Delete a catalog from the database."""
->>>>>>> a7cdd157
         pass