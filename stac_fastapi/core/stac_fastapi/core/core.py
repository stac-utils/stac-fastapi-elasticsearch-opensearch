"""Core client."""

import logging
from collections import deque
from datetime import datetime as datetime_type
from datetime import timezone
from enum import Enum
from typing import Any, Dict, List, Literal, Optional, Set, Type, Union
from urllib.parse import unquote_plus, urljoin

import attr
import orjson
from fastapi import HTTPException, Request
from overrides import overrides
from pydantic import ValidationError
from pygeofilter.backends.cql2_json import to_cql2
from pygeofilter.parsers.cql2_text import parse as parse_cql2_text
from stac_pydantic import Collection, Item, ItemCollection
from stac_pydantic.links import Relations
from stac_pydantic.shared import BBox, MimeTypes
from stac_pydantic.version import STAC_VERSION

from stac_fastapi.core.base_database_logic import BaseDatabaseLogic
from stac_fastapi.core.base_settings import ApiBaseSettings
from stac_fastapi.core.models.links import PagingLinks
from stac_fastapi.core.serializers import CollectionSerializer, ItemSerializer
from stac_fastapi.core.session import Session
from stac_fastapi.core.utilities import filter_fields
from stac_fastapi.extensions.core.filter.client import AsyncBaseFiltersClient
from stac_fastapi.extensions.third_party.bulk_transactions import (
    BaseBulkTransactionsClient,
    BulkTransactionMethod,
    Items,
)
from stac_fastapi.types import stac as stac_types
from stac_fastapi.types.conformance import BASE_CONFORMANCE_CLASSES
from stac_fastapi.types.core import AsyncBaseCoreClient, AsyncBaseTransactionsClient
from stac_fastapi.types.extension import ApiExtension
from stac_fastapi.types.requests import get_base_url
from stac_fastapi.types.rfc3339 import DateTimeType, rfc3339_str_to_datetime
from stac_fastapi.types.search import BaseSearchPostRequest

logger = logging.getLogger(__name__)


@attr.s
class CoreClient(AsyncBaseCoreClient):
    """Client for core endpoints defined by the STAC specification.

    This class is a implementation of `AsyncBaseCoreClient` that implements the core endpoints
    defined by the STAC specification. It uses the `DatabaseLogic` class to interact with the
    database, and `ItemSerializer` and `CollectionSerializer` to convert between STAC objects and
    database records.

    Attributes:
        session (Session): A requests session instance to be used for all HTTP requests.
        item_serializer (Type[serializers.ItemSerializer]): A serializer class to be used to convert
            between STAC items and database records.
        collection_serializer (Type[serializers.CollectionSerializer]): A serializer class to be
            used to convert between STAC collections and database records.
        database (DatabaseLogic): An instance of the `DatabaseLogic` class that is used to interact
            with the database.
    """

    database: BaseDatabaseLogic = attr.ib()
    base_conformance_classes: List[str] = attr.ib(
        factory=lambda: BASE_CONFORMANCE_CLASSES
    )
    extensions: List[ApiExtension] = attr.ib(default=attr.Factory(list))

    session: Session = attr.ib(default=attr.Factory(Session.create_from_env))
    item_serializer: Type[ItemSerializer] = attr.ib(default=ItemSerializer)
    collection_serializer: Type[CollectionSerializer] = attr.ib(
        default=CollectionSerializer
    )
    post_request_model = attr.ib(default=BaseSearchPostRequest)
    stac_version: str = attr.ib(default=STAC_VERSION)
    landing_page_id: str = attr.ib(default="stac-fastapi")
    title: str = attr.ib(default="stac-fastapi")
    description: str = attr.ib(default="stac-fastapi")

    def _landing_page(
        self,
        base_url: str,
        conformance_classes: List[str],
        extension_schemas: List[str],
    ) -> stac_types.LandingPage:
        landing_page = stac_types.LandingPage(
            type="Catalog",
            id=self.landing_page_id,
            title=self.title,
            description=self.description,
            stac_version=self.stac_version,
            conformsTo=conformance_classes,
            links=[
                {
                    "rel": Relations.self.value,
                    "type": MimeTypes.json,
                    "href": base_url,
                },
                {
                    "rel": Relations.root.value,
                    "type": MimeTypes.json,
                    "href": base_url,
                },
                {
                    "rel": "data",
                    "type": MimeTypes.json,
                    "href": urljoin(base_url, "collections"),
                },
                {
                    "rel": Relations.conformance.value,
                    "type": MimeTypes.json,
                    "title": "STAC/WFS3 conformance classes implemented by this server",
                    "href": urljoin(base_url, "conformance"),
                },
                {
                    "rel": Relations.search.value,
                    "type": MimeTypes.geojson,
                    "title": "STAC search",
                    "href": urljoin(base_url, "search"),
                    "method": "GET",
                },
                {
                    "rel": Relations.search.value,
                    "type": MimeTypes.geojson,
                    "title": "STAC search",
                    "href": urljoin(base_url, "search"),
                    "method": "POST",
                },
            ],
            stac_extensions=extension_schemas,
        )
        return landing_page

    async def landing_page(self, **kwargs) -> stac_types.LandingPage:
        """Landing page.

        Called with `GET /`.

        Returns:
            API landing page, serving as an entry point to the API.
        """
        request: Request = kwargs["request"]
        base_url = get_base_url(request)
        landing_page = self._landing_page(
            base_url=base_url,
            conformance_classes=self.conformance_classes(),
            extension_schemas=[],
        )

        if self.extension_is_enabled("FilterExtension"):
            landing_page["links"].append(
                {
                    # TODO: replace this with Relations.queryables.value,
                    "rel": "queryables",
                    # TODO: replace this with MimeTypes.jsonschema,
                    "type": "application/schema+json",
                    "title": "Queryables",
                    "href": urljoin(base_url, "queryables"),
                }
            )

        if self.extension_is_enabled("AggregationExtension"):
            landing_page["links"].extend(
                [
                    {
                        "rel": "aggregate",
                        "type": "application/json",
                        "title": "Aggregate",
                        "href": urljoin(base_url, "aggregate"),
                    },
                    {
                        "rel": "aggregations",
                        "type": "application/json",
                        "title": "Aggregations",
                        "href": urljoin(base_url, "aggregations"),
                    },
                ]
            )

        collections = await self.all_collections(request=kwargs["request"])
        for collection in collections["collections"]:
            landing_page["links"].append(
                {
                    "rel": Relations.child.value,
                    "type": MimeTypes.json.value,
                    "title": collection.get("title") or collection.get("id"),
                    "href": urljoin(base_url, f"collections/{collection['id']}"),
                }
            )

        # Add OpenAPI URL
        landing_page["links"].append(
            {
                "rel": "service-desc",
                "type": "application/vnd.oai.openapi+json;version=3.0",
                "title": "OpenAPI service description",
                "href": urljoin(
                    str(request.base_url), request.app.openapi_url.lstrip("/")
                ),
            }
        )

        # Add human readable service-doc
        landing_page["links"].append(
            {
                "rel": "service-doc",
                "type": "text/html",
                "title": "OpenAPI service documentation",
                "href": urljoin(
                    str(request.base_url), request.app.docs_url.lstrip("/")
                ),
            }
        )

        return landing_page

    async def all_collections(self, **kwargs) -> stac_types.Collections:
        """Read all collections from the database.

        Args:
            **kwargs: Keyword arguments from the request.

        Returns:
            A Collections object containing all the collections in the database and links to various resources.
        """
        request = kwargs["request"]
        base_url = str(request.base_url)
        limit = int(request.query_params.get("limit", 10))
        token = request.query_params.get("token")

        collections, next_token = await self.database.get_all_collections(
            token=token, limit=limit, request=request
        )

        links = [
            {"rel": Relations.root.value, "type": MimeTypes.json, "href": base_url},
            {"rel": Relations.parent.value, "type": MimeTypes.json, "href": base_url},
            {
                "rel": Relations.self.value,
                "type": MimeTypes.json,
                "href": urljoin(base_url, "collections"),
            },
        ]

        if next_token:
            next_link = PagingLinks(next=next_token, request=request).link_next()
            links.append(next_link)

        return stac_types.Collections(collections=collections, links=links)

    async def get_collection(
        self, collection_id: str, **kwargs
    ) -> stac_types.Collection:
        """Get a collection from the database by its id.

        Args:
            collection_id (str): The id of the collection to retrieve.
            kwargs: Additional keyword arguments passed to the API call.

        Returns:
            Collection: A `Collection` object representing the requested collection.

        Raises:
            NotFoundError: If the collection with the given id cannot be found in the database.
        """
        request = kwargs["request"]
        collection = await self.database.find_collection(collection_id=collection_id)
        return self.collection_serializer.db_to_stac(
            collection=collection,
            request=request,
            extensions=[type(ext).__name__ for ext in self.extensions],
        )

    async def item_collection(
        self,
        collection_id: str,
        bbox: Optional[BBox] = None,
        datetime: Optional[str] = None,
        limit: Optional[int] = 10,
        token: Optional[str] = None,
        **kwargs,
    ) -> stac_types.ItemCollection:
        """Read items from a specific collection in the database.

        Args:
            collection_id (str): The identifier of the collection to read items from.
            bbox (Optional[BBox]): The bounding box to filter items by.
            datetime (Optional[str]): The datetime range to filter items by.
            limit (int): The maximum number of items to return. The default value is 10.
            token (str): A token used for pagination.
            request (Request): The incoming request.

        Returns:
            ItemCollection: An `ItemCollection` object containing the items from the specified collection that meet
                the filter criteria and links to various resources.

        Raises:
            HTTPException: If the specified collection is not found.
            Exception: If any error occurs while reading the items from the database.
        """
        request: Request = kwargs["request"]
        token = request.query_params.get("token")

        base_url = str(request.base_url)

        collection = await self.get_collection(
            collection_id=collection_id, request=request
        )
        collection_id = collection.get("id")
        if collection_id is None:
            raise HTTPException(status_code=404, detail="Collection not found")

        search = self.database.make_search()
        search = self.database.apply_collections_filter(
            search=search, collection_ids=[collection_id]
        )

        if datetime:
            datetime_search = self._return_date(datetime)
            search = self.database.apply_datetime_filter(
                search=search, datetime_search=datetime_search
            )

        if bbox:
            bbox = [float(x) for x in bbox]
            if len(bbox) == 6:
                bbox = [bbox[0], bbox[1], bbox[3], bbox[4]]

            search = self.database.apply_bbox_filter(search=search, bbox=bbox)

        items, maybe_count, next_token = await self.database.execute_search(
            search=search,
            limit=limit,
            sort=None,
            token=token,  # type: ignore
            collection_ids=[collection_id],
        )

        items = [
            self.item_serializer.db_to_stac(item, base_url=base_url) for item in items
        ]

        links = await PagingLinks(request=request, next=next_token).get_links()

        return stac_types.ItemCollection(
            type="FeatureCollection",
            features=items,
            links=links,
            numReturned=len(items),
            numMatched=maybe_count,
        )

    async def get_item(
        self, item_id: str, collection_id: str, **kwargs
    ) -> stac_types.Item:
        """Get an item from the database based on its id and collection id.

        Args:
            collection_id (str): The ID of the collection the item belongs to.
            item_id (str): The ID of the item to be retrieved.

        Returns:
            Item: An `Item` object representing the requested item.

        Raises:
            Exception: If any error occurs while getting the item from the database.
            NotFoundError: If the item does not exist in the specified collection.
        """
        base_url = str(kwargs["request"].base_url)
        item = await self.database.get_one_item(
            item_id=item_id, collection_id=collection_id
        )
        return self.item_serializer.db_to_stac(item, base_url)

    @staticmethod
    def _return_date(
        interval: Optional[Union[DateTimeType, str]]
    ) -> Dict[str, Optional[str]]:
        """
        Convert a date interval.

        (which may be a datetime, a tuple of one or two datetimes a string
        representing a datetime or range, or None) into a dictionary for filtering
        search results with Elasticsearch.

        This function ensures the output dictionary contains 'gte' and 'lte' keys,
        even if they are set to None, to prevent KeyError in the consuming logic.

        Args:
            interval (Optional[Union[DateTimeType, str]]): The date interval, which might be a single datetime,
                a tuple with one or two datetimes, a string, or None.

        Returns:
            dict: A dictionary representing the date interval for use in filtering search results,
                always containing 'gte' and 'lte' keys.
        """
        result: Dict[str, Optional[str]] = {"gte": None, "lte": None}

        if interval is None:
            return result

        if isinstance(interval, str):
            if "/" in interval:
                parts = interval.split("/")
                result["gte"] = parts[0] if parts[0] != ".." else None
                result["lte"] = (
                    parts[1] if len(parts) > 1 and parts[1] != ".." else None
                )
            else:
                converted_time = interval if interval != ".." else None
                result["gte"] = result["lte"] = converted_time
            return result

        if isinstance(interval, datetime_type):
            datetime_iso = interval.isoformat()
            result["gte"] = result["lte"] = datetime_iso
        elif isinstance(interval, tuple):
            start, end = interval
            # Ensure datetimes are converted to UTC and formatted with 'Z'
            if start:
                result["gte"] = start.strftime("%Y-%m-%dT%H:%M:%S.%f")[:-3] + "Z"
            if end:
                result["lte"] = end.strftime("%Y-%m-%dT%H:%M:%S.%f")[:-3] + "Z"

        return result

    def _format_datetime_range(self, date_str: str) -> str:
        """
<<<<<<< HEAD
        Convert a datetime range into a formatted string.

        Args:
            date_tuple (str): A string containing two datetime values separated by a '/'.
=======
        Convert a datetime range string into a normalized UTC string for API requests using rfc3339_str_to_datetime.

        Args:
            date_str (str): A string containing two datetime values separated by a '/'.
>>>>>>> fe376094

        Returns:
            str: A string formatted as 'YYYY-MM-DDTHH:MM:SSZ/YYYY-MM-DDTHH:MM:SSZ', with '..' used if any element is None.
        """
<<<<<<< HEAD
        start, end = date_str.split("/")
        start = start.replace("+01:00", "Z") if start else ".."
        end = end.replace("+01:00", "Z") if end else ".."
        return f"{start}/{end}"
=======

        def normalize(dt):
            dt = dt.strip()
            if not dt or dt == "..":
                return ".."
            dt_obj = rfc3339_str_to_datetime(dt)
            dt_utc = dt_obj.astimezone(timezone.utc)
            return dt_utc.strftime("%Y-%m-%dT%H:%M:%SZ")

        if not isinstance(date_str, str):
            return "../.."
        if "/" not in date_str:
            return f"{normalize(date_str)}/{normalize(date_str)}"
        try:
            start, end = date_str.split("/", 1)
        except Exception:
            return "../.."
        return f"{normalize(start)}/{normalize(end)}"
>>>>>>> fe376094

    async def get_search(
        self,
        request: Request,
        collections: Optional[List[str]] = None,
        ids: Optional[List[str]] = None,
        bbox: Optional[BBox] = None,
        datetime: Optional[str] = None,
        limit: Optional[int] = 10,
        query: Optional[str] = None,
        token: Optional[str] = None,
        fields: Optional[List[str]] = None,
        sortby: Optional[str] = None,
        q: Optional[List[str]] = None,
        intersects: Optional[str] = None,
        filter_expr: Optional[str] = None,
        filter_lang: Optional[str] = None,
        **kwargs,
    ) -> stac_types.ItemCollection:
        """Get search results from the database.

        Args:
            collections (Optional[List[str]]): List of collection IDs to search in.
            ids (Optional[List[str]]): List of item IDs to search for.
            bbox (Optional[BBox]): Bounding box to search in.
            datetime (Optional[str]): Filter items based on the datetime field.
            limit (Optional[int]): Maximum number of results to return.
            query (Optional[str]): Query string to filter the results.
            token (Optional[str]): Access token to use when searching the catalog.
            fields (Optional[List[str]]): Fields to include or exclude from the results.
            sortby (Optional[str]): Sorting options for the results.
            q (Optional[List[str]]): Free text query to filter the results.
            intersects (Optional[str]): GeoJSON geometry to search in.
            kwargs: Additional parameters to be passed to the API.

        Returns:
            ItemCollection: Collection of `Item` objects representing the search results.

        Raises:
            HTTPException: If any error occurs while searching the catalog.
        """
        base_args = {
            "collections": collections,
            "ids": ids,
            "bbox": bbox,
            "limit": limit,
            "token": token,
            "query": orjson.loads(query) if query else query,
            "q": q,
        }

        if datetime:
            base_args["datetime"] = self._format_datetime_range(date_str=datetime)

        if intersects:
            base_args["intersects"] = orjson.loads(unquote_plus(intersects))

        if sortby:
            base_args["sortby"] = [
                {"field": sort[1:], "direction": "desc" if sort[0] == "-" else "asc"}
                for sort in sortby
            ]

        if filter_expr:
            base_args["filter_lang"] = "cql2-json"
            base_args["filter"] = orjson.loads(
                unquote_plus(filter_expr)
                if filter_lang == "cql2-json"
                else to_cql2(parse_cql2_text(filter_expr))
            )

        if fields:
            includes, excludes = set(), set()
            for field in fields:
                if field[0] == "-":
                    excludes.add(field[1:])
                else:
                    includes.add(field[1:] if field[0] in "+ " else field)
            base_args["fields"] = {"include": includes, "exclude": excludes}

        # Do the request
        try:
            search_request = self.post_request_model(**base_args)
        except ValidationError as e:
            raise HTTPException(
                status_code=400, detail=f"Invalid parameters provided: {e}"
            )
        resp = await self.post_search(search_request=search_request, request=request)

        return resp

    async def post_search(
        self, search_request: BaseSearchPostRequest, request: Request
    ) -> stac_types.ItemCollection:
        """
        Perform a POST search on the catalog.

        Args:
            search_request (BaseSearchPostRequest): Request object that includes the parameters for the search.
            kwargs: Keyword arguments passed to the function.

        Returns:
            ItemCollection: A collection of items matching the search criteria.

        Raises:
            HTTPException: If there is an error with the cql2_json filter.
        """
        base_url = str(request.base_url)

        search = self.database.make_search()

        if search_request.ids:
            search = self.database.apply_ids_filter(
                search=search, item_ids=search_request.ids
            )

        if search_request.collections:
            search = self.database.apply_collections_filter(
                search=search, collection_ids=search_request.collections
            )

        if search_request.datetime:
            datetime_search = self._return_date(search_request.datetime)
            search = self.database.apply_datetime_filter(
                search=search, datetime_search=datetime_search
            )

        if search_request.bbox:
            bbox = search_request.bbox
            if len(bbox) == 6:
                bbox = [bbox[0], bbox[1], bbox[3], bbox[4]]

            search = self.database.apply_bbox_filter(search=search, bbox=bbox)

        if search_request.intersects:
            search = self.database.apply_intersects_filter(
                search=search, intersects=search_request.intersects
            )

        if search_request.query:
            for field_name, expr in search_request.query.items():
                field = "properties__" + field_name
                for op, value in expr.items():
                    # Convert enum to string
                    operator = op.value if isinstance(op, Enum) else op
                    search = self.database.apply_stacql_filter(
                        search=search, op=operator, field=field, value=value
                    )

        # only cql2_json is supported here
        if hasattr(search_request, "filter_expr"):
            cql2_filter = getattr(search_request, "filter_expr", None)
            try:
                search = self.database.apply_cql2_filter(search, cql2_filter)
            except Exception as e:
                raise HTTPException(
                    status_code=400, detail=f"Error with cql2_json filter: {e}"
                )

        if hasattr(search_request, "q"):
            free_text_queries = getattr(search_request, "q", None)
            try:
                search = self.database.apply_free_text_filter(search, free_text_queries)
            except Exception as e:
                raise HTTPException(
                    status_code=400, detail=f"Error with free text query: {e}"
                )

        sort = None
        if search_request.sortby:
            sort = self.database.populate_sort(search_request.sortby)

        limit = 10
        if search_request.limit:
            limit = search_request.limit

        items, maybe_count, next_token = await self.database.execute_search(
            search=search,
            limit=limit,
            token=search_request.token,  # type: ignore
            sort=sort,
            collection_ids=search_request.collections,
        )

        fields = (
            getattr(search_request, "fields", None)
            if self.extension_is_enabled("FieldsExtension")
            else None
        )
        include: Set[str] = fields.include if fields and fields.include else set()
        exclude: Set[str] = fields.exclude if fields and fields.exclude else set()

        items = [
            filter_fields(
                self.item_serializer.db_to_stac(item, base_url=base_url),
                include,
                exclude,
            )
            for item in items
        ]
        links = await PagingLinks(request=request, next=next_token).get_links()

        return stac_types.ItemCollection(
            type="FeatureCollection",
            features=items,
            links=links,
            numReturned=len(items),
            numMatched=maybe_count,
        )


@attr.s
class TransactionsClient(AsyncBaseTransactionsClient):
    """Transactions extension specific CRUD operations."""

    database: BaseDatabaseLogic = attr.ib()
    settings: ApiBaseSettings = attr.ib()
    session: Session = attr.ib(default=attr.Factory(Session.create_from_env))

    @overrides
    async def create_item(
        self, collection_id: str, item: Union[Item, ItemCollection], **kwargs
    ) -> Optional[stac_types.Item]:
        """Create an item in the collection.

        Args:
            collection_id (str): The id of the collection to add the item to.
            item (stac_types.Item): The item to be added to the collection.
            kwargs: Additional keyword arguments.

        Returns:
            stac_types.Item: The created item.

        Raises:
            NotFound: If the specified collection is not found in the database.
            ConflictError: If the item in the specified collection already exists.

        """
        item = item.model_dump(mode="json")
        base_url = str(kwargs["request"].base_url)

        # If a feature collection is posted
        if item["type"] == "FeatureCollection":
            bulk_client = BulkTransactionsClient(
                database=self.database, settings=self.settings
            )
            processed_items = [
                bulk_client.preprocess_item(item, base_url, BulkTransactionMethod.INSERT) for item in item["features"]  # type: ignore
            ]

            await self.database.bulk_async(
                collection_id, processed_items, refresh=kwargs.get("refresh", False)
            )

            return None
        else:
            item = await self.database.prep_create_item(item=item, base_url=base_url)
            await self.database.create_item(item, refresh=kwargs.get("refresh", False))
            return ItemSerializer.db_to_stac(item, base_url)

    @overrides
    async def update_item(
        self, collection_id: str, item_id: str, item: Item, **kwargs
    ) -> stac_types.Item:
        """Update an item in the collection.

        Args:
            collection_id (str): The ID of the collection the item belongs to.
            item_id (str): The ID of the item to be updated.
            item (stac_types.Item): The new item data.
            kwargs: Other optional arguments, including the request object.

        Returns:
            stac_types.Item: The updated item object.

        Raises:
            NotFound: If the specified collection is not found in the database.

        """
        item = item.model_dump(mode="json")
        base_url = str(kwargs["request"].base_url)
        now = datetime_type.now(timezone.utc).isoformat().replace("+00:00", "Z")
        item["properties"]["updated"] = now

        await self.database.check_collection_exists(collection_id)
        await self.delete_item(item_id=item_id, collection_id=collection_id)
        await self.create_item(collection_id=collection_id, item=Item(**item), **kwargs)

        return ItemSerializer.db_to_stac(item, base_url)

    @overrides
    async def delete_item(self, item_id: str, collection_id: str, **kwargs) -> None:
        """Delete an item from a collection.

        Args:
            item_id (str): The identifier of the item to delete.
            collection_id (str): The identifier of the collection that contains the item.

        Returns:
            None: Returns 204 No Content on successful deletion
        """
        await self.database.delete_item(item_id=item_id, collection_id=collection_id)
        return None

    @overrides
    async def create_collection(
        self, collection: Collection, **kwargs
    ) -> stac_types.Collection:
        """Create a new collection in the database.

        Args:
            collection (stac_types.Collection): The collection to be created.
            kwargs: Additional keyword arguments.

        Returns:
            stac_types.Collection: The created collection object.

        Raises:
            ConflictError: If the collection already exists.
        """
        collection = collection.model_dump(mode="json")
        request = kwargs["request"]
        collection = self.database.collection_serializer.stac_to_db(collection, request)
        await self.database.create_collection(collection=collection)
        return CollectionSerializer.db_to_stac(
            collection,
            request,
            extensions=[type(ext).__name__ for ext in self.database.extensions],
        )

    @overrides
    async def update_collection(
        self, collection_id: str, collection: Collection, **kwargs
    ) -> stac_types.Collection:
        """
        Update a collection.

        This method updates an existing collection in the database by first finding
        the collection by the id given in the keyword argument `collection_id`.
        If no `collection_id` is given the id of the given collection object is used.
        If the object and keyword collection ids don't match the sub items
        collection id is updated else the items are left unchanged.
        The updated collection is then returned.

        Args:
            collection_id: id of the existing collection to be updated
            collection: A STAC collection that needs to be updated.
            kwargs: Additional keyword arguments.

        Returns:
            A STAC collection that has been updated in the database.

        """
        collection = collection.model_dump(mode="json")

        request = kwargs["request"]

        collection = self.database.collection_serializer.stac_to_db(collection, request)
        await self.database.update_collection(
            collection_id=collection_id, collection=collection
        )

        return CollectionSerializer.db_to_stac(
            collection,
            request,
            extensions=[type(ext).__name__ for ext in self.database.extensions],
        )

    @overrides
    async def delete_collection(self, collection_id: str, **kwargs) -> None:
        """
        Delete a collection.

        This method deletes an existing collection in the database.

        Args:
            collection_id (str): The identifier of the collection to delete

        Returns:
            None: Returns 204 No Content on successful deletion

        Raises:
            NotFoundError: If the collection doesn't exist
        """
        await self.database.delete_collection(collection_id=collection_id)
        return None


@attr.s
class BulkTransactionsClient(BaseBulkTransactionsClient):
    """A client for posting bulk transactions to a Postgres database.

    Attributes:
        session: An instance of `Session` to use for database connection.
        database: An instance of `DatabaseLogic` to perform database operations.
    """

    database: BaseDatabaseLogic = attr.ib()
    settings: ApiBaseSettings = attr.ib()
    session: Session = attr.ib(default=attr.Factory(Session.create_from_env))

    def __attrs_post_init__(self):
        """Create es engine."""
        self.client = self.settings.create_client

    def preprocess_item(
        self, item: stac_types.Item, base_url, method: BulkTransactionMethod
    ) -> stac_types.Item:
        """Preprocess an item to match the data model.

        Args:
            item: The item to preprocess.
            base_url: The base URL of the request.
            method: The bulk transaction method.

        Returns:
            The preprocessed item.
        """
        exist_ok = method == BulkTransactionMethod.UPSERT
        return self.database.sync_prep_create_item(
            item=item, base_url=base_url, exist_ok=exist_ok
        )

    @overrides
    def bulk_item_insert(
        self, items: Items, chunk_size: Optional[int] = None, **kwargs
    ) -> str:
        """Perform a bulk insertion of items into the database using Elasticsearch.

        Args:
            items: The items to insert.
            chunk_size: The size of each chunk for bulk processing.
            **kwargs: Additional keyword arguments, such as `request` and `refresh`.

        Returns:
            A string indicating the number of items successfully added.
        """
        request = kwargs.get("request")
        if request:
            base_url = str(request.base_url)
        else:
            base_url = ""

        processed_items = [
            self.preprocess_item(item, base_url, items.method)
            for item in items.items.values()
        ]

        # not a great way to get the collection_id-- should be part of the method signature
        collection_id = processed_items[0]["collection"]

        self.database.bulk_sync(
            collection_id, processed_items, refresh=kwargs.get("refresh", False)
        )

        return f"Successfully added {len(processed_items)} Items."


_DEFAULT_QUERYABLES: Dict[str, Dict[str, Any]] = {
    "id": {
        "description": "ID",
        "$ref": "https://schemas.stacspec.org/v1.0.0/item-spec/json-schema/item.json#/definitions/core/allOf/2/properties/id",
    },
    "collection": {
        "description": "Collection",
        "$ref": "https://schemas.stacspec.org/v1.0.0/item-spec/json-schema/item.json#/definitions/core/allOf/2/then/properties/collection",
    },
    "geometry": {
        "description": "Geometry",
        "$ref": "https://schemas.stacspec.org/v1.0.0/item-spec/json-schema/item.json#/definitions/core/allOf/1/oneOf/0/properties/geometry",
    },
    "datetime": {
        "description": "Acquisition Timestamp",
        "$ref": "https://schemas.stacspec.org/v1.0.0/item-spec/json-schema/datetime.json#/properties/datetime",
    },
    "created": {
        "description": "Creation Timestamp",
        "$ref": "https://schemas.stacspec.org/v1.0.0/item-spec/json-schema/datetime.json#/properties/created",
    },
    "updated": {
        "description": "Creation Timestamp",
        "$ref": "https://schemas.stacspec.org/v1.0.0/item-spec/json-schema/datetime.json#/properties/updated",
    },
    "cloud_cover": {
        "description": "Cloud Cover",
        "$ref": "https://stac-extensions.github.io/eo/v1.0.0/schema.json#/definitions/fields/properties/eo:cloud_cover",
    },
    "cloud_shadow_percentage": {
        "title": "Cloud Shadow Percentage",
        "description": "Cloud Shadow Percentage",
        "type": "number",
        "minimum": 0,
        "maximum": 100,
    },
    "nodata_pixel_percentage": {
        "title": "No Data Pixel Percentage",
        "description": "No Data Pixel Percentage",
        "type": "number",
        "minimum": 0,
        "maximum": 100,
    },
}

_ES_MAPPING_TYPE_TO_JSON: Dict[
    str, Literal["string", "number", "boolean", "object", "array", "null"]
] = {
    "date": "string",
    "date_nanos": "string",
    "keyword": "string",
    "match_only_text": "string",
    "text": "string",
    "wildcard": "string",
    "byte": "number",
    "double": "number",
    "float": "number",
    "half_float": "number",
    "long": "number",
    "scaled_float": "number",
    "short": "number",
    "token_count": "number",
    "unsigned_long": "number",
    "geo_point": "object",
    "geo_shape": "object",
    "nested": "array",
}


@attr.s
class EsAsyncBaseFiltersClient(AsyncBaseFiltersClient):
    """Defines a pattern for implementing the STAC filter extension."""

    database: BaseDatabaseLogic = attr.ib()

    async def get_queryables(
        self, collection_id: Optional[str] = None, **kwargs
    ) -> Dict[str, Any]:
        """Get the queryables available for the given collection_id.

        If collection_id is None, returns the intersection of all
        queryables over all collections.

        This base implementation returns a blank queryable schema. This is not allowed
        under OGC CQL but it is allowed by the STAC API Filter Extension

        https://github.com/radiantearth/stac-api-spec/tree/master/fragments/filter#queryables

        Args:
            collection_id (str, optional): The id of the collection to get queryables for.
            **kwargs: additional keyword arguments

        Returns:
            Dict[str, Any]: A dictionary containing the queryables for the given collection.
        """
        queryables: Dict[str, Any] = {
            "$schema": "https://json-schema.org/draft/2019-09/schema",
            "$id": "https://stac-api.example.com/queryables",
            "type": "object",
            "title": "Queryables for STAC API",
            "description": "Queryable names for the STAC API Item Search filter.",
            "properties": _DEFAULT_QUERYABLES,
            "additionalProperties": True,
        }
        if not collection_id:
            return queryables

        properties: Dict[str, Any] = queryables["properties"]
        queryables.update(
            {
                "properties": properties,
                "additionalProperties": False,
            }
        )

        mapping_data = await self.database.get_items_mapping(collection_id)
        mapping_properties = next(iter(mapping_data.values()))["mappings"]["properties"]
        stack = deque(mapping_properties.items())

        while stack:
            field_name, field_def = stack.popleft()

            # Iterate over nested fields
            field_properties = field_def.get("properties")
            if field_properties:
                # Fields in Item Properties should be exposed with their un-prefixed names,
                # and not require expressions to prefix them with properties,
                # e.g., eo:cloud_cover instead of properties.eo:cloud_cover.
                if field_name == "properties":
                    stack.extend(field_properties.items())
                else:
                    stack.extend(
                        (f"{field_name}.{k}", v) for k, v in field_properties.items()
                    )

            # Skip non-indexed or disabled fields
            field_type = field_def.get("type")
            if not field_type or not field_def.get("enabled", True):
                continue

            # Generate field properties
            field_result = _DEFAULT_QUERYABLES.get(field_name, {})
            properties[field_name] = field_result

            field_name_human = field_name.replace("_", " ").title()
            field_result.setdefault("title", field_name_human)

            field_type_json = _ES_MAPPING_TYPE_TO_JSON.get(field_type, field_type)
            field_result.setdefault("type", field_type_json)

            if field_type in {"date", "date_nanos"}:
                field_result.setdefault("format", "date-time")

        return queryables<|MERGE_RESOLUTION|>--- conflicted
+++ resolved
@@ -428,28 +428,14 @@
 
     def _format_datetime_range(self, date_str: str) -> str:
         """
-<<<<<<< HEAD
-        Convert a datetime range into a formatted string.
-
-        Args:
-            date_tuple (str): A string containing two datetime values separated by a '/'.
-=======
         Convert a datetime range string into a normalized UTC string for API requests using rfc3339_str_to_datetime.
 
         Args:
             date_str (str): A string containing two datetime values separated by a '/'.
->>>>>>> fe376094
 
         Returns:
             str: A string formatted as 'YYYY-MM-DDTHH:MM:SSZ/YYYY-MM-DDTHH:MM:SSZ', with '..' used if any element is None.
         """
-<<<<<<< HEAD
-        start, end = date_str.split("/")
-        start = start.replace("+01:00", "Z") if start else ".."
-        end = end.replace("+01:00", "Z") if end else ".."
-        return f"{start}/{end}"
-=======
-
         def normalize(dt):
             dt = dt.strip()
             if not dt or dt == "..":
@@ -467,7 +453,6 @@
         except Exception:
             return "../.."
         return f"{normalize(start)}/{normalize(end)}"
->>>>>>> fe376094
 
     async def get_search(
         self,
