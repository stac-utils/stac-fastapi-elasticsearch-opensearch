"""Core client."""

import logging
import os
from datetime import datetime as datetime_type
from datetime import timezone
from enum import Enum
from typing import List, Optional, Set, Type, Union
from urllib.parse import unquote_plus, urljoin

import attr
import orjson
from fastapi import HTTPException, Request
from overrides import overrides
from pydantic import TypeAdapter, ValidationError
from pygeofilter.backends.cql2_json import to_cql2
from pygeofilter.parsers.cql2_text import parse as parse_cql2_text
from stac_pydantic import Collection, Item, ItemCollection
from stac_pydantic.links import Relations
from stac_pydantic.shared import BBox, MimeTypes
from stac_pydantic.version import STAC_VERSION

from stac_fastapi.core.base_database_logic import BaseDatabaseLogic
from stac_fastapi.core.base_settings import ApiBaseSettings
from stac_fastapi.core.datetime_utils import format_datetime_range
from stac_fastapi.core.models.links import PagingLinks
from stac_fastapi.core.serializers import CollectionSerializer, ItemSerializer
from stac_fastapi.core.session import Session
from stac_fastapi.core.utilities import filter_fields
from stac_fastapi.extensions.core.transaction import AsyncBaseTransactionsClient
from stac_fastapi.extensions.core.transaction.request import (
    PartialCollection,
    PartialItem,
    PatchOperation,
)
from stac_fastapi.extensions.third_party.bulk_transactions import (
    BaseBulkTransactionsClient,
    BulkTransactionMethod,
    Items,
)
from stac_fastapi.types import stac as stac_types
from stac_fastapi.types.conformance import BASE_CONFORMANCE_CLASSES
from stac_fastapi.types.core import AsyncBaseCoreClient
from stac_fastapi.types.extension import ApiExtension
from stac_fastapi.types.requests import get_base_url
from stac_fastapi.types.search import BaseSearchPostRequest

logger = logging.getLogger(__name__)

partialItemValidator = TypeAdapter(PartialItem)
partialCollectionValidator = TypeAdapter(PartialCollection)


@attr.s
class CoreClient(AsyncBaseCoreClient):
    """Client for core endpoints defined by the STAC specification.

    This class is a implementation of `AsyncBaseCoreClient` that implements the core endpoints
    defined by the STAC specification. It uses the `DatabaseLogic` class to interact with the
    database, and `ItemSerializer` and `CollectionSerializer` to convert between STAC objects and
    database records.

    Attributes:
        session (Session): A requests session instance to be used for all HTTP requests.
        item_serializer (Type[serializers.ItemSerializer]): A serializer class to be used to convert
            between STAC items and database records.
        collection_serializer (Type[serializers.CollectionSerializer]): A serializer class to be
            used to convert between STAC collections and database records.
        database (DatabaseLogic): An instance of the `DatabaseLogic` class that is used to interact
            with the database.
    """

    database: BaseDatabaseLogic = attr.ib()
    base_conformance_classes: List[str] = attr.ib(
        factory=lambda: BASE_CONFORMANCE_CLASSES
    )
    extensions: List[ApiExtension] = attr.ib(default=attr.Factory(list))

    session: Session = attr.ib(default=attr.Factory(Session.create_from_env))
    item_serializer: Type[ItemSerializer] = attr.ib(default=ItemSerializer)
    collection_serializer: Type[CollectionSerializer] = attr.ib(
        default=CollectionSerializer
    )
    post_request_model = attr.ib(default=BaseSearchPostRequest)
    stac_version: str = attr.ib(default=STAC_VERSION)
    landing_page_id: str = attr.ib(default="stac-fastapi")
    title: str = attr.ib(default="stac-fastapi")
    description: str = attr.ib(default="stac-fastapi")

    def _landing_page(
        self,
        base_url: str,
        conformance_classes: List[str],
        extension_schemas: List[str],
    ) -> stac_types.LandingPage:
        landing_page = stac_types.LandingPage(
            type="Catalog",
            id=self.landing_page_id,
            title=self.title,
            description=self.description,
            stac_version=self.stac_version,
            conformsTo=conformance_classes,
            links=[
                {
                    "rel": Relations.self.value,
                    "type": MimeTypes.json,
                    "href": base_url,
                },
                {
                    "rel": Relations.root.value,
                    "type": MimeTypes.json,
                    "href": base_url,
                },
                {
                    "rel": "data",
                    "type": MimeTypes.json,
                    "href": urljoin(base_url, "collections"),
                },
                {
                    "rel": Relations.conformance.value,
                    "type": MimeTypes.json,
                    "title": "STAC/WFS3 conformance classes implemented by this server",
                    "href": urljoin(base_url, "conformance"),
                },
                {
                    "rel": Relations.search.value,
                    "type": MimeTypes.geojson,
                    "title": "STAC search",
                    "href": urljoin(base_url, "search"),
                    "method": "GET",
                },
                {
                    "rel": Relations.search.value,
                    "type": MimeTypes.geojson,
                    "title": "STAC search",
                    "href": urljoin(base_url, "search"),
                    "method": "POST",
                },
            ],
            stac_extensions=extension_schemas,
        )
        return landing_page

    async def landing_page(self, **kwargs) -> stac_types.LandingPage:
        """Landing page.

        Called with `GET /`.

        Returns:
            API landing page, serving as an entry point to the API.
        """
        request: Request = kwargs["request"]
        base_url = get_base_url(request)
        landing_page = self._landing_page(
            base_url=base_url,
            conformance_classes=self.conformance_classes(),
            extension_schemas=[],
        )

        if self.extension_is_enabled("FilterExtension"):
            landing_page["links"].append(
                {
                    # TODO: replace this with Relations.queryables.value,
                    "rel": "queryables",
                    # TODO: replace this with MimeTypes.jsonschema,
                    "type": "application/schema+json",
                    "title": "Queryables",
                    "href": urljoin(base_url, "queryables"),
                }
            )

        if self.extension_is_enabled("AggregationExtension"):
            landing_page["links"].extend(
                [
                    {
                        "rel": "aggregate",
                        "type": "application/json",
                        "title": "Aggregate",
                        "href": urljoin(base_url, "aggregate"),
                    },
                    {
                        "rel": "aggregations",
                        "type": "application/json",
                        "title": "Aggregations",
                        "href": urljoin(base_url, "aggregations"),
                    },
                ]
            )

        collections = await self.all_collections(request=kwargs["request"])
        for collection in collections["collections"]:
            landing_page["links"].append(
                {
                    "rel": Relations.child.value,
                    "type": MimeTypes.json.value,
                    "title": collection.get("title") or collection.get("id"),
                    "href": urljoin(base_url, f"collections/{collection['id']}"),
                }
            )

        # Add OpenAPI URL
        landing_page["links"].append(
            {
                "rel": "service-desc",
                "type": "application/vnd.oai.openapi+json;version=3.0",
                "title": "OpenAPI service description",
                "href": urljoin(
                    str(request.base_url), request.app.openapi_url.lstrip("/")
                ),
            }
        )

        # Add human readable service-doc
        landing_page["links"].append(
            {
                "rel": "service-doc",
                "type": "text/html",
                "title": "OpenAPI service documentation",
                "href": urljoin(
                    str(request.base_url), request.app.docs_url.lstrip("/")
                ),
            }
        )

        return landing_page

    async def all_collections(
        self,
        datetime: Optional[str] = None,
        fields: Optional[List[str]] = None,
        sortby: Optional[str] = None,
        filter_expr: Optional[str] = None,
        filter_lang: Optional[str] = None,
        q: Optional[Union[str, List[str]]] = None,
        query: Optional[str] = None,
        **kwargs,
    ) -> stac_types.Collections:
        """Read all collections from the database.

        Args:
            datetime (Optional[str]): Filter collections by datetime range.
            fields (Optional[List[str]]): Fields to include or exclude from the results.
            sortby (Optional[str]): Sorting options for the results.
            filter_expr (Optional[str]): Structured filter expression in CQL2 JSON or CQL2-text format.
            query (Optional[str]): Legacy query parameter (deprecated).
            filter_lang (Optional[str]): Must be 'cql2-json' or 'cql2-text' if specified, other values will result in an error.
            q (Optional[Union[str, List[str]]]): Free text search terms.
            **kwargs: Keyword arguments from the request.

        Returns:
            A Collections object containing all the collections in the database and links to various resources.
        """
        request = kwargs["request"]
        base_url = str(request.base_url)
        limit = int(request.query_params.get("limit", os.getenv("STAC_ITEM_LIMIT", 10)))
        token = request.query_params.get("token")

        # Process fields parameter for filtering collection properties
        includes, excludes = set(), set()
        if fields:
            for field in fields:
                if field[0] == "-":
                    excludes.add(field[1:])
                else:
                    includes.add(field[1:] if field[0] in "+ " else field)

        sort = None
        if sortby:
            parsed_sort = []
            for raw in sortby:
                if not isinstance(raw, str):
                    continue
                s = raw.strip()
                if not s:
                    continue
                direction = "desc" if s[0] == "-" else "asc"
                field = s[1:] if s and s[0] in "+-" else s
                parsed_sort.append({"field": field, "direction": direction})
            if parsed_sort:
                sort = parsed_sort

        # Convert q to a list if it's a string
        q_list = None
        if q is not None:
            q_list = [q] if isinstance(q, str) else q

        # Parse the query parameter if provided
        parsed_query = None
        if query is not None:
            try:
                parsed_query = orjson.loads(query)
            except Exception as e:
                raise HTTPException(
                    status_code=400, detail=f"Invalid query parameter: {e}"
                )

        # Parse the filter parameter if provided
        parsed_filter = None
        if filter_expr is not None:
            try:
                # Only raise an error for explicitly unsupported filter languages
                if filter_lang is not None and filter_lang not in [
                    "cql2-json",
                    "cql2-text",
                ]:
                    # Raise an error for unsupported filter languages
                    raise HTTPException(
                        status_code=400,
                        detail=f"Only 'cql2-json' and 'cql2-text' filter languages are supported for collections. Got '{filter_lang}'.",
                    )

                # Handle different filter formats
                try:
                    if filter_lang == "cql2-text" or filter_lang is None:
                        # For cql2-text or when no filter_lang is specified, try both formats
                        try:
                            # First try to parse as JSON
                            parsed_filter = orjson.loads(unquote_plus(filter_expr))
                        except Exception:
                            # If that fails, use pygeofilter to convert CQL2-text to CQL2-JSON
                            try:
                                # Parse CQL2-text and convert to CQL2-JSON
                                text_filter = unquote_plus(filter_expr)
                                parsed_ast = parse_cql2_text(text_filter)
                                parsed_filter = to_cql2(parsed_ast)
                            except Exception as e:
                                # If parsing fails, provide a helpful error message
                                raise HTTPException(
                                    status_code=400,
                                    detail=f"Invalid CQL2-text filter: {e}. Please check your syntax.",
                                )
                    else:
                        # For explicit cql2-json, parse as JSON
                        parsed_filter = orjson.loads(unquote_plus(filter_expr))
                except Exception as e:
                    # Catch any other parsing errors
                    raise HTTPException(
                        status_code=400, detail=f"Error parsing filter: {e}"
                    )
            except Exception as e:
                raise HTTPException(
                    status_code=400, detail=f"Invalid filter parameter: {e}"
                )

        parsed_datetime = None
        if datetime:
            parsed_datetime = format_datetime_range(date_str=datetime)

        collections, next_token = await self.database.get_all_collections(
            token=token,
            limit=limit,
            request=request,
            sort=sort,
            q=q_list,
            filter=parsed_filter,
<<<<<<< HEAD
            query=parsed_query,
=======
            datetime=parsed_datetime,
>>>>>>> 859e456d
        )

        # Apply field filtering if fields parameter was provided
        if fields:
            filtered_collections = [
                filter_fields(collection, includes, excludes)
                for collection in collections
            ]
        else:
            filtered_collections = collections

        links = [
            {"rel": Relations.root.value, "type": MimeTypes.json, "href": base_url},
            {"rel": Relations.parent.value, "type": MimeTypes.json, "href": base_url},
            {
                "rel": Relations.self.value,
                "type": MimeTypes.json,
                "href": urljoin(base_url, "collections"),
            },
        ]

        if next_token:
            next_link = PagingLinks(next=next_token, request=request).link_next()
            links.append(next_link)

        return stac_types.Collections(collections=filtered_collections, links=links)

    async def get_collection(
        self, collection_id: str, **kwargs
    ) -> stac_types.Collection:
        """Get a collection from the database by its id.

        Args:
            collection_id (str): The id of the collection to retrieve.
            kwargs: Additional keyword arguments passed to the API call.

        Returns:
            Collection: A `Collection` object representing the requested collection.

        Raises:
            NotFoundError: If the collection with the given id cannot be found in the database.
        """
        request = kwargs["request"]
        collection = await self.database.find_collection(collection_id=collection_id)
        return self.collection_serializer.db_to_stac(
            collection=collection,
            request=request,
            extensions=[type(ext).__name__ for ext in self.extensions],
        )

    async def item_collection(
        self,
        collection_id: str,
        request: Request,
        bbox: Optional[BBox] = None,
        datetime: Optional[str] = None,
        limit: Optional[int] = None,
        sortby: Optional[str] = None,
        filter_expr: Optional[str] = None,
        filter_lang: Optional[str] = None,
        token: Optional[str] = None,
        query: Optional[str] = None,
        fields: Optional[List[str]] = None,
        **kwargs,
    ) -> stac_types.ItemCollection:
        """List items within a specific collection.

        This endpoint delegates to ``get_search`` under the hood with
        ``collections=[collection_id]`` so that filtering, sorting and pagination
        behave identically to the Search endpoints.

        Args:
            collection_id (str): ID of the collection to list items from.
            request (Request): FastAPI Request object.
            bbox (Optional[BBox]): Optional bounding box filter.
            datetime (Optional[str]): Optional datetime or interval filter.
            limit (Optional[int]): Optional page size. Defaults to env ``STAC_ITEM_LIMIT`` when unset.
            sortby (Optional[str]): Optional sort specification. Accepts repeated values
                like ``sortby=-properties.datetime`` or ``sortby=+id``. Bare fields (e.g. ``sortby=id``)
                imply ascending order.
            token (Optional[str]): Optional pagination token.
            query (Optional[str]): Optional query string.
            filter_expr (Optional[str]): Optional filter expression.
            filter_lang (Optional[str]): Optional filter language.
            fields (Optional[List[str]]): Fields to include or exclude from the results.

        Returns:
            ItemCollection: Feature collection with items, paging links, and counts.

        Raises:
            HTTPException: 404 if the collection does not exist.
        """
        try:
            await self.get_collection(collection_id=collection_id, request=request)
        except Exception:
            raise HTTPException(status_code=404, detail="Collection not found")

        # Delegate directly to GET search for consistency
        return await self.get_search(
            request=request,
            collections=[collection_id],
            bbox=bbox,
            datetime=datetime,
            limit=limit,
            token=token,
            sortby=sortby,
            query=query,
            filter_expr=filter_expr,
            filter_lang=filter_lang,
            fields=fields,
        )

    async def get_item(
        self, item_id: str, collection_id: str, **kwargs
    ) -> stac_types.Item:
        """Get an item from the database based on its id and collection id.

        Args:
            collection_id (str): The ID of the collection the item belongs to.
            item_id (str): The ID of the item to be retrieved.

        Returns:
            Item: An `Item` object representing the requested item.

        Raises:
            Exception: If any error occurs while getting the item from the database.
            NotFoundError: If the item does not exist in the specified collection.
        """
        base_url = str(kwargs["request"].base_url)
        item = await self.database.get_one_item(
            item_id=item_id, collection_id=collection_id
        )
        return self.item_serializer.db_to_stac(item, base_url)

    async def get_search(
        self,
        request: Request,
        collections: Optional[List[str]] = None,
        ids: Optional[List[str]] = None,
        bbox: Optional[BBox] = None,
        datetime: Optional[str] = None,
        limit: Optional[int] = None,
        query: Optional[str] = None,
        token: Optional[str] = None,
        fields: Optional[List[str]] = None,
        sortby: Optional[str] = None,
        q: Optional[List[str]] = None,
        intersects: Optional[str] = None,
        filter_expr: Optional[str] = None,
        filter_lang: Optional[str] = None,
        **kwargs,
    ) -> stac_types.ItemCollection:
        """Get search results from the database.

        Args:
            collections (Optional[List[str]]): List of collection IDs to search in.
            ids (Optional[List[str]]): List of item IDs to search for.
            bbox (Optional[BBox]): Bounding box to search in.
            datetime (Optional[str]): Filter items based on the datetime field.
            limit (Optional[int]): Maximum number of results to return.
            query (Optional[str]): Query string to filter the results.
            token (Optional[str]): Access token to use when searching the catalog.
            fields (Optional[List[str]]): Fields to include or exclude from the results.
            sortby (Optional[str]): Sorting options for the results.
            q (Optional[List[str]]): Free text query to filter the results.
            intersects (Optional[str]): GeoJSON geometry to search in.
            kwargs: Additional parameters to be passed to the API.

        Returns:
            ItemCollection: Collection of `Item` objects representing the search results.

        Raises:
            HTTPException: If any error occurs while searching the catalog.
        """
        limit = int(request.query_params.get("limit", os.getenv("STAC_ITEM_LIMIT", 10)))

        base_args = {
            "collections": collections,
            "ids": ids,
            "bbox": bbox,
            "limit": limit,
            "token": token,
            "query": orjson.loads(query) if query else query,
            "q": q,
        }

        if datetime:
            base_args["datetime"] = format_datetime_range(date_str=datetime)

        if intersects:
            base_args["intersects"] = orjson.loads(unquote_plus(intersects))

        if sortby:
            parsed_sort = []
            for raw in sortby:
                if not isinstance(raw, str):
                    continue
                s = raw.strip()
                if not s:
                    continue
                direction = "desc" if s[0] == "-" else "asc"
                field = s[1:] if s and s[0] in "+-" else s
                parsed_sort.append({"field": field, "direction": direction})
            if parsed_sort:
                base_args["sortby"] = parsed_sort

        if filter_expr:
            base_args["filter_lang"] = "cql2-json"
            base_args["filter"] = orjson.loads(
                unquote_plus(filter_expr)
                if filter_lang == "cql2-json"
                else to_cql2(parse_cql2_text(filter_expr))
            )

        if fields:
            includes, excludes = set(), set()
            for field in fields:
                if field[0] == "-":
                    excludes.add(field[1:])
                else:
                    includes.add(field[1:] if field[0] in "+ " else field)
            base_args["fields"] = {"include": includes, "exclude": excludes}

        # Do the request
        try:
            search_request = self.post_request_model(**base_args)
        except ValidationError as e:
            raise HTTPException(
                status_code=400, detail=f"Invalid parameters provided: {e}"
            )
        resp = await self.post_search(search_request=search_request, request=request)

        return resp

    async def post_search(
        self, search_request: BaseSearchPostRequest, request: Request
    ) -> stac_types.ItemCollection:
        """
        Perform a POST search on the catalog.

        Args:
            search_request (BaseSearchPostRequest): Request object that includes the parameters for the search.
            kwargs: Keyword arguments passed to the function.

        Returns:
            ItemCollection: A collection of items matching the search criteria.

        Raises:
            HTTPException: If there is an error with the cql2_json filter.
        """
        base_url = str(request.base_url)

        search = self.database.make_search()

        if search_request.ids:
            search = self.database.apply_ids_filter(
                search=search, item_ids=search_request.ids
            )

        if search_request.collections:
            search = self.database.apply_collections_filter(
                search=search, collection_ids=search_request.collections
            )

        try:
            search, datetime_search = self.database.apply_datetime_filter(
                search=search, datetime=search_request.datetime
            )
        except (ValueError, TypeError) as e:
            # Handle invalid interval formats if return_date fails
            msg = f"Invalid interval format: {search_request.datetime}, error: {e}"
            logger.error(msg)
            raise HTTPException(status_code=400, detail=msg)

        if search_request.bbox:
            bbox = search_request.bbox
            if len(bbox) == 6:
                bbox = [bbox[0], bbox[1], bbox[3], bbox[4]]

            search = self.database.apply_bbox_filter(search=search, bbox=bbox)

        if hasattr(search_request, "intersects") and getattr(
            search_request, "intersects"
        ):
            search = self.database.apply_intersects_filter(
                search=search, intersects=getattr(search_request, "intersects")
            )

        if hasattr(search_request, "query") and getattr(search_request, "query"):
            for field_name, expr in getattr(search_request, "query").items():
                field = "properties__" + field_name
                for op, value in expr.items():
                    # Convert enum to string
                    operator = op.value if isinstance(op, Enum) else op
                    search = self.database.apply_stacql_filter(
                        search=search, op=operator, field=field, value=value
                    )

        # Apply CQL2 filter (support both 'filter_expr' and canonical 'filter')
        cql2_filter = None
        if hasattr(search_request, "filter_expr"):
            cql2_filter = getattr(search_request, "filter_expr", None)
        if cql2_filter is None and hasattr(search_request, "filter"):
            cql2_filter = getattr(search_request, "filter", None)

        if cql2_filter is not None:
            try:
                search = await self.database.apply_cql2_filter(search, cql2_filter)
            except Exception as e:
                raise HTTPException(
                    status_code=400, detail=f"Error with cql2_json filter: {e}"
                )

        if hasattr(search_request, "q"):
            free_text_queries = getattr(search_request, "q", None)
            try:
                search = self.database.apply_free_text_filter(search, free_text_queries)
            except Exception as e:
                raise HTTPException(
                    status_code=400, detail=f"Error with free text query: {e}"
                )

        sort = None
        if hasattr(search_request, "sortby") and getattr(search_request, "sortby"):
            sort = self.database.populate_sort(getattr(search_request, "sortby"))

        limit = 10
        if search_request.limit:
            limit = search_request.limit

        # Use token from the request if the model doesn't define it
        token_param = getattr(
            search_request, "token", None
        ) or request.query_params.get("token")
        items, maybe_count, next_token = await self.database.execute_search(
            search=search,
            limit=limit,
            token=token_param,
            sort=sort,
            collection_ids=getattr(search_request, "collections", None),
            datetime_search=datetime_search,
        )

        fields = getattr(search_request, "fields", None)
        include: Set[str] = fields.include if fields and fields.include else set()
        exclude: Set[str] = fields.exclude if fields and fields.exclude else set()

        items = [
            filter_fields(
                self.item_serializer.db_to_stac(item, base_url=base_url),
                include,
                exclude,
            )
            for item in items
        ]
        links = await PagingLinks(request=request, next=next_token).get_links()

        return stac_types.ItemCollection(
            type="FeatureCollection",
            features=items,
            links=links,
            numberReturned=len(items),
            numberMatched=maybe_count,
        )


@attr.s
class TransactionsClient(AsyncBaseTransactionsClient):
    """Transactions extension specific CRUD operations."""

    database: BaseDatabaseLogic = attr.ib()
    settings: ApiBaseSettings = attr.ib()
    session: Session = attr.ib(default=attr.Factory(Session.create_from_env))

    @overrides
    async def create_item(
        self, collection_id: str, item: Union[Item, ItemCollection], **kwargs
    ) -> Union[stac_types.Item, str]:
        """
        Create an item or a feature collection of items in the specified collection.

        Args:
            collection_id (str): The ID of the collection to add the item(s) to.
            item (Union[Item, ItemCollection]): A single item or a collection of items to be added.
            **kwargs: Additional keyword arguments, such as `request` and `refresh`.

        Returns:
            Union[stac_types.Item, str]: The created item if a single item is added, or a summary string
            indicating the number of items successfully added and errors if a collection of items is added.

        Raises:
            NotFoundError: If the specified collection is not found in the database.
            ConflictError: If an item with the same ID already exists in the collection.
        """
        request = kwargs.get("request")
        base_url = str(request.base_url)

        # Convert Pydantic model to dict for uniform processing
        item_dict = item.model_dump(mode="json")

        # Handle FeatureCollection (bulk insert)
        if item_dict["type"] == "FeatureCollection":
            bulk_client = BulkTransactionsClient(
                database=self.database, settings=self.settings
            )
            features = item_dict["features"]
            processed_items = [
                bulk_client.preprocess_item(
                    feature, base_url, BulkTransactionMethod.INSERT
                )
                for feature in features
            ]
            attempted = len(processed_items)

            success, errors = await self.database.bulk_async(
                collection_id=collection_id,
                processed_items=processed_items,
                **kwargs,
            )
            if errors:
                logger.error(
                    f"Bulk async operation encountered errors for collection {collection_id}: {errors} (attempted {attempted})"
                )
            else:
                logger.info(
                    f"Bulk async operation succeeded with {success} actions for collection {collection_id}."
                )
            return f"Successfully added {success} Items. {attempted - success} errors occurred."

        # Handle single item
        await self.database.create_item(
            item_dict, base_url=base_url, exist_ok=False, **kwargs
        )
        return ItemSerializer.db_to_stac(item_dict, base_url)

    @overrides
    async def update_item(
        self, collection_id: str, item_id: str, item: Item, **kwargs
    ) -> stac_types.Item:
        """Update an item in the collection.

        Args:
            collection_id (str): The ID of the collection the item belongs to.
            item_id (str): The ID of the item to be updated.
            item (stac_types.Item): The new item data.
            kwargs: Other optional arguments, including the request object.

        Returns:
            stac_types.Item: The updated item object.

        Raises:
            NotFound: If the specified collection is not found in the database.

        """
        item = item.model_dump(mode="json")
        base_url = str(kwargs["request"].base_url)

        now = datetime_type.now(timezone.utc).strftime("%Y-%m-%dT%H:%M:%SZ")
        item["properties"]["updated"] = now

        await self.database.create_item(
            item, base_url=base_url, exist_ok=True, **kwargs
        )

        return ItemSerializer.db_to_stac(item, base_url)

    @overrides
    async def patch_item(
        self,
        collection_id: str,
        item_id: str,
        patch: Union[PartialItem, List[PatchOperation]],
        **kwargs,
    ):
        """Patch an item in the collection.

        Args:
            collection_id (str): The ID of the collection the item belongs to.
            item_id (str): The ID of the item to be updated.
            patch (Union[PartialItem, List[PatchOperation]]): The item data or operations.
            kwargs: Other optional arguments, including the request object.

        Returns:
            stac_types.Item: The updated item object.

        Raises:
            NotFound: If the specified collection is not found in the database.

        """
        base_url = str(kwargs["request"].base_url)

        content_type = kwargs["request"].headers.get("content-type")

        item = None
        if isinstance(patch, list) and content_type == "application/json-patch+json":
            item = await self.database.json_patch_item(
                collection_id=collection_id,
                item_id=item_id,
                operations=patch,
                base_url=base_url,
            )

        if isinstance(patch, dict):
            patch = partialItemValidator.validate_python(patch)

        if isinstance(patch, PartialItem) and content_type in [
            "application/merge-patch+json",
            "application/json",
        ]:
            item = await self.database.merge_patch_item(
                collection_id=collection_id,
                item_id=item_id,
                item=patch,
                base_url=base_url,
            )

        if item:
            return ItemSerializer.db_to_stac(item, base_url=base_url)

        raise NotImplementedError(
            f"Content-Type: {content_type} and body: {patch} combination not implemented"
        )

    @overrides
    async def delete_item(self, item_id: str, collection_id: str, **kwargs) -> None:
        """Delete an item from a collection.

        Args:
            item_id (str): The identifier of the item to delete.
            collection_id (str): The identifier of the collection that contains the item.

        Returns:
            None: Returns 204 No Content on successful deletion
        """
        await self.database.delete_item(
            item_id=item_id, collection_id=collection_id, **kwargs
        )
        return None

    @overrides
    async def create_collection(
        self, collection: Collection, **kwargs
    ) -> stac_types.Collection:
        """Create a new collection in the database.

        Args:
            collection (stac_types.Collection): The collection to be created.
            kwargs: Additional keyword arguments.

        Returns:
            stac_types.Collection: The created collection object.

        Raises:
            ConflictError: If the collection already exists.
        """
        collection = collection.model_dump(mode="json")
        request = kwargs["request"]

        collection = self.database.collection_serializer.stac_to_db(collection, request)
        await self.database.create_collection(collection=collection, **kwargs)
        return CollectionSerializer.db_to_stac(
            collection,
            request,
            extensions=[type(ext).__name__ for ext in self.database.extensions],
        )

    @overrides
    async def update_collection(
        self, collection_id: str, collection: Collection, **kwargs
    ) -> stac_types.Collection:
        """
        Update a collection.

        This method updates an existing collection in the database by first finding
        the collection by the id given in the keyword argument `collection_id`.
        If no `collection_id` is given the id of the given collection object is used.
        If the object and keyword collection ids don't match the sub items
        collection id is updated else the items are left unchanged.
        The updated collection is then returned.

        Args:
            collection_id: id of the existing collection to be updated
            collection: A STAC collection that needs to be updated.
            kwargs: Additional keyword arguments.

        Returns:
            A STAC collection that has been updated in the database.

        """
        collection = collection.model_dump(mode="json")

        request = kwargs["request"]

        collection = self.database.collection_serializer.stac_to_db(collection, request)
        await self.database.update_collection(
            collection_id=collection_id, collection=collection, **kwargs
        )

        return CollectionSerializer.db_to_stac(
            collection,
            request,
            extensions=[type(ext).__name__ for ext in self.database.extensions],
        )

    @overrides
    async def patch_collection(
        self,
        collection_id: str,
        patch: Union[PartialCollection, List[PatchOperation]],
        **kwargs,
    ):
        """Update a collection.

        Called with `PATCH /collections/{collection_id}`

        Args:
            collection_id: id of the collection.
            patch: either the partial collection or list of patch operations.

        Returns:
            The patched collection.
        """
        base_url = str(kwargs["request"].base_url)
        content_type = kwargs["request"].headers.get("content-type")

        collection = None
        if isinstance(patch, list) and content_type == "application/json-patch+json":
            collection = await self.database.json_patch_collection(
                collection_id=collection_id,
                operations=patch,
                base_url=base_url,
            )

        if isinstance(patch, dict):
            patch = partialCollectionValidator.validate_python(patch)

        if isinstance(patch, PartialCollection) and content_type in [
            "application/merge-patch+json",
            "application/json",
        ]:
            collection = await self.database.merge_patch_collection(
                collection_id=collection_id,
                collection=patch,
                base_url=base_url,
            )

        if collection:
            return CollectionSerializer.db_to_stac(
                collection,
                kwargs["request"],
                extensions=[type(ext).__name__ for ext in self.database.extensions],
            )

        raise NotImplementedError(
            f"Content-Type: {content_type} and body: {patch} combination not implemented"
        )

    @overrides
    async def delete_collection(self, collection_id: str, **kwargs) -> None:
        """
        Delete a collection.

        This method deletes an existing collection in the database.

        Args:
            collection_id (str): The identifier of the collection to delete

        Returns:
            None: Returns 204 No Content on successful deletion

        Raises:
            NotFoundError: If the collection doesn't exist
        """
        await self.database.delete_collection(collection_id=collection_id, **kwargs)
        return None


@attr.s
class BulkTransactionsClient(BaseBulkTransactionsClient):
    """A client for posting bulk transactions.

    Attributes:
        session: An instance of `Session` to use for database connection.
        database: An instance of `DatabaseLogic` to perform database operations.
    """

    database: BaseDatabaseLogic = attr.ib()
    settings: ApiBaseSettings = attr.ib()
    session: Session = attr.ib(default=attr.Factory(Session.create_from_env))

    def __attrs_post_init__(self):
        """Create es engine."""
        self.client = self.settings.create_client

    def preprocess_item(
        self, item: stac_types.Item, base_url, method: BulkTransactionMethod
    ) -> stac_types.Item:
        """Preprocess an item to match the data model.

        Args:
            item: The item to preprocess.
            base_url: The base URL of the request.
            method: The bulk transaction method.

        Returns:
            The preprocessed item.
        """
        exist_ok = method == BulkTransactionMethod.UPSERT
        return self.database.bulk_sync_prep_create_item(
            item=item, base_url=base_url, exist_ok=exist_ok
        )

    @overrides
    def bulk_item_insert(
        self, items: Items, chunk_size: Optional[int] = None, **kwargs
    ) -> str:
        """Perform a bulk insertion of items into the database using Elasticsearch.

        Args:
            items: The items to insert.
            chunk_size: The size of each chunk for bulk processing.
            **kwargs: Additional keyword arguments, such as `request` and `refresh`.

        Returns:
            A string indicating the number of items successfully added.
        """
        request = kwargs.get("request")

        if os.getenv("ENABLE_DATETIME_INDEX_FILTERING"):
            raise HTTPException(
                status_code=400,
                detail="The /collections/{collection_id}/bulk_items endpoint is invalid when ENABLE_DATETIME_INDEX_FILTERING is set to true. Try using the /collections/{collection_id}/items endpoint.",
            )

        if request:
            base_url = str(request.base_url)
        else:
            base_url = ""

        processed_items = []
        for item in items.items.values():
            try:
                validated = Item(**item) if not isinstance(item, Item) else item
                processed_items.append(
                    self.preprocess_item(
                        validated.model_dump(mode="json"), base_url, items.method
                    )
                )
            except ValidationError:
                # Immediately raise on the first invalid item (strict mode)
                raise

        collection_id = processed_items[0]["collection"]
        attempted = len(processed_items)
        success, errors = self.database.bulk_sync(
            collection_id,
            processed_items,
            **kwargs,
        )
        if errors:
            logger.error(f"Bulk sync operation encountered errors: {errors}")
        else:
            logger.info(f"Bulk sync operation succeeded with {success} actions.")

        return f"Successfully added/updated {success} Items. {attempted - success} errors occurred."<|MERGE_RESOLUTION|>--- conflicted
+++ resolved
@@ -353,11 +353,8 @@
             sort=sort,
             q=q_list,
             filter=parsed_filter,
-<<<<<<< HEAD
             query=parsed_query,
-=======
             datetime=parsed_datetime,
->>>>>>> 859e456d
         )
 
         # Apply field filtering if fields parameter was provided
