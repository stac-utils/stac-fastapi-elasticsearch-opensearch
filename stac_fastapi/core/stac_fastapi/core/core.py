--- conflicted
+++ resolved
@@ -335,7 +335,6 @@
         if q is not None:
             q_list = [q] if isinstance(q, str) else q
 
-<<<<<<< HEAD
         current_url = str(request.url)
         redis = None
         try:
@@ -343,9 +342,6 @@
         except Exception:
             redis = None
 
-        collections, next_token = await self.database.get_all_collections(
-            token=token, limit=limit, request=request, sort=sort, q=q_list
-=======
         # Parse the query parameter if provided
         parsed_query = None
         if query is not None:
@@ -418,7 +414,6 @@
             filter=parsed_filter,
             query=parsed_query,
             datetime=parsed_datetime,
->>>>>>> 7065798e
         )
 
         # Apply field filtering if fields parameter was provided
