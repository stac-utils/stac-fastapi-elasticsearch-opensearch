--- conflicted
+++ resolved
@@ -339,7 +339,6 @@
         Raises:
             HTTPException: 404 if the collection does not exist.
         """
-<<<<<<< HEAD
         request: Request = kwargs["request"]
         token = request.query_params.get("token")
         base_url = str(request.base_url)
@@ -365,9 +364,6 @@
         search = self.database.apply_collections_filter(
             search=search, collection_ids=[collection_id]
         )
-
-=======
->>>>>>> 479d7342
         try:
             await self.get_collection(collection_id=collection_id, request=request)
         except Exception:
@@ -381,7 +377,6 @@
             datetime=datetime,
             limit=limit,
             token=token,
-<<<<<<< HEAD
             collection_ids=[collection_id],
             datetime_search=datetime_search,
         )
@@ -421,13 +416,11 @@
             links=links,
             numReturned=len(items),
             numMatched=maybe_count,
-=======
             sortby=sortby,
             query=query,
             filter_expr=filter_expr,
             filter_lang=filter_lang,
             fields=fields,
->>>>>>> 479d7342
         )
 
     async def get_item(
