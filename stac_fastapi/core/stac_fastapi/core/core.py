"""Core client."""

import logging
import os
from datetime import datetime as datetime_type
from datetime import timezone
from enum import Enum
from typing import List, Optional, Set, Type, Union
from urllib.parse import unquote_plus, urljoin

import attr
import orjson
from fastapi import HTTPException, Request
from overrides import overrides
from pydantic import TypeAdapter, ValidationError
from pygeofilter.backends.cql2_json import to_cql2
from pygeofilter.parsers.cql2_text import parse as parse_cql2_text
from stac_pydantic import Collection, Item, ItemCollection
from stac_pydantic.links import Relations
from stac_pydantic.shared import BBox, MimeTypes
from stac_pydantic.version import STAC_VERSION

from stac_fastapi.core.base_database_logic import BaseDatabaseLogic
from stac_fastapi.core.base_settings import ApiBaseSettings
from stac_fastapi.core.datetime_utils import format_datetime_range
from stac_fastapi.core.models.links import PagingLinks
from stac_fastapi.core.redis_utils import (
    add_previous_link,
    cache_current_url,
    cache_previous_url,
    connect_redis_sentinel,
    connect_redis,
)
from stac_fastapi.core.serializers import CollectionSerializer, ItemSerializer
from stac_fastapi.core.session import Session
from stac_fastapi.core.utilities import filter_fields
from stac_fastapi.extensions.core.transaction import AsyncBaseTransactionsClient
from stac_fastapi.extensions.core.transaction.request import (
    PartialCollection,
    PartialItem,
    PatchOperation,
)
from stac_fastapi.extensions.third_party.bulk_transactions import (
    BaseBulkTransactionsClient,
    BulkTransactionMethod,
    Items,
)
from stac_fastapi.types import stac as stac_types
from stac_fastapi.types.conformance import BASE_CONFORMANCE_CLASSES
from stac_fastapi.types.core import AsyncBaseCoreClient
from stac_fastapi.types.extension import ApiExtension
from stac_fastapi.types.requests import get_base_url
from stac_fastapi.types.search import BaseSearchPostRequest

logger = logging.getLogger(__name__)

partialItemValidator = TypeAdapter(PartialItem)
partialCollectionValidator = TypeAdapter(PartialCollection)


@attr.s
class CoreClient(AsyncBaseCoreClient):
    """Client for core endpoints defined by the STAC specification.

    This class is a implementation of `AsyncBaseCoreClient` that implements the core endpoints
    defined by the STAC specification. It uses the `DatabaseLogic` class to interact with the
    database, and `ItemSerializer` and `CollectionSerializer` to convert between STAC objects and
    database records.

    Attributes:
        session (Session): A requests session instance to be used for all HTTP requests.
        item_serializer (Type[serializers.ItemSerializer]): A serializer class to be used to convert
            between STAC items and database records.
        collection_serializer (Type[serializers.CollectionSerializer]): A serializer class to be
            used to convert between STAC collections and database records.
        database (DatabaseLogic): An instance of the `DatabaseLogic` class that is used to interact
            with the database.
    """

    database: BaseDatabaseLogic = attr.ib()
    base_conformance_classes: List[str] = attr.ib(
        factory=lambda: BASE_CONFORMANCE_CLASSES
    )
    extensions: List[ApiExtension] = attr.ib(default=attr.Factory(list))

    session: Session = attr.ib(default=attr.Factory(Session.create_from_env))
    item_serializer: Type[ItemSerializer] = attr.ib(default=ItemSerializer)
    collection_serializer: Type[CollectionSerializer] = attr.ib(
        default=CollectionSerializer
    )
    post_request_model = attr.ib(default=BaseSearchPostRequest)
    stac_version: str = attr.ib(default=STAC_VERSION)
    landing_page_id: str = attr.ib(default="stac-fastapi")
    title: str = attr.ib(default="stac-fastapi")
    description: str = attr.ib(default="stac-fastapi")

    def _landing_page(
        self,
        base_url: str,
        conformance_classes: List[str],
        extension_schemas: List[str],
    ) -> stac_types.LandingPage:
        landing_page = stac_types.LandingPage(
            type="Catalog",
            id=self.landing_page_id,
            title=self.title,
            description=self.description,
            stac_version=self.stac_version,
            conformsTo=conformance_classes,
            links=[
                {
                    "rel": Relations.self.value,
                    "type": MimeTypes.json,
                    "href": base_url,
                },
                {
                    "rel": Relations.root.value,
                    "type": MimeTypes.json,
                    "href": base_url,
                },
                {
                    "rel": "data",
                    "type": MimeTypes.json,
                    "href": urljoin(base_url, "collections"),
                },
                {
                    "rel": Relations.conformance.value,
                    "type": MimeTypes.json,
                    "title": "STAC/WFS3 conformance classes implemented by this server",
                    "href": urljoin(base_url, "conformance"),
                },
                {
                    "rel": Relations.search.value,
                    "type": MimeTypes.geojson,
                    "title": "STAC search",
                    "href": urljoin(base_url, "search"),
                    "method": "GET",
                },
                {
                    "rel": Relations.search.value,
                    "type": MimeTypes.geojson,
                    "title": "STAC search",
                    "href": urljoin(base_url, "search"),
                    "method": "POST",
                },
            ],
            stac_extensions=extension_schemas,
        )
        return landing_page

    async def landing_page(self, **kwargs) -> stac_types.LandingPage:
        """Landing page.

        Called with `GET /`.

        Returns:
            API landing page, serving as an entry point to the API.
        """
        request: Request = kwargs["request"]
        base_url = get_base_url(request)
        landing_page = self._landing_page(
            base_url=base_url,
            conformance_classes=self.conformance_classes(),
            extension_schemas=[],
        )

        if self.extension_is_enabled("FilterExtension"):
            landing_page["links"].append(
                {
                    # TODO: replace this with Relations.queryables.value,
                    "rel": "queryables",
                    # TODO: replace this with MimeTypes.jsonschema,
                    "type": "application/schema+json",
                    "title": "Queryables",
                    "href": urljoin(base_url, "queryables"),
                }
            )

        if self.extension_is_enabled("AggregationExtension"):
            landing_page["links"].extend(
                [
                    {
                        "rel": "aggregate",
                        "type": "application/json",
                        "title": "Aggregate",
                        "href": urljoin(base_url, "aggregate"),
                    },
                    {
                        "rel": "aggregations",
                        "type": "application/json",
                        "title": "Aggregations",
                        "href": urljoin(base_url, "aggregations"),
                    },
                ]
            )

        collections = await self.all_collections(request=kwargs["request"])
        for collection in collections["collections"]:
            landing_page["links"].append(
                {
                    "rel": Relations.child.value,
                    "type": MimeTypes.json.value,
                    "title": collection.get("title") or collection.get("id"),
                    "href": urljoin(base_url, f"collections/{collection['id']}"),
                }
            )

        # Add OpenAPI URL
        landing_page["links"].append(
            {
                "rel": "service-desc",
                "type": "application/vnd.oai.openapi+json;version=3.0",
                "title": "OpenAPI service description",
                "href": urljoin(
                    str(request.base_url), request.app.openapi_url.lstrip("/")
                ),
            }
        )

        # Add human readable service-doc
        landing_page["links"].append(
            {
                "rel": "service-doc",
                "type": "text/html",
                "title": "OpenAPI service documentation",
                "href": urljoin(
                    str(request.base_url), request.app.docs_url.lstrip("/")
                ),
            }
        )

        return landing_page

    async def all_collections(self, **kwargs) -> stac_types.Collections:
        """Read all collections from the database.

        Args:
            **kwargs: Keyword arguments from the request.

        Returns:
            A Collections object containing all the collections in the database and links to various resources.
        """
        request = kwargs["request"]
        base_url = str(request.base_url)
        limit = int(request.query_params.get("limit", os.getenv("STAC_ITEM_LIMIT", 10)))
        token = request.query_params.get("token")
        current_url = str(request.url)
        redis = None
        try:
            redis = await connect_redis()
        except Exception as e:
            redis = None

        collections, next_token = await self.database.get_all_collections(
            token=token, limit=limit, request=request
        )

        links = [
            {"rel": Relations.root.value, "type": MimeTypes.json, "href": base_url},
            {"rel": Relations.parent.value, "type": MimeTypes.json, "href": base_url},
            {
                "rel": Relations.self.value,
                "type": MimeTypes.json,
                "href": urljoin(base_url, "collections"),
            },
        ]

        await add_previous_link(
            redis, links, "collections", current_url, token
        )
        if redis:
            await cache_previous_url(redis, current_url, "collections")

        if next_token:
            next_link = PagingLinks(next=next_token, request=request).link_next()
            links.append(next_link)

        return stac_types.Collections(collections=collections, links=links)

    async def get_collection(
        self, collection_id: str, **kwargs
    ) -> stac_types.Collection:
        """Get a collection from the database by its id.

        Args:
            collection_id (str): The id of the collection to retrieve.
            kwargs: Additional keyword arguments passed to the API call.

        Returns:
            Collection: A `Collection` object representing the requested collection.

        Raises:
            NotFoundError: If the collection with the given id cannot be found in the database.
        """
        request = kwargs["request"]
        collection = await self.database.find_collection(collection_id=collection_id)
        return self.collection_serializer.db_to_stac(
            collection=collection,
            request=request,
            extensions=[type(ext).__name__ for ext in self.extensions],
        )

    async def item_collection(
        self,
        collection_id: str,
        request: Request,
        bbox: Optional[BBox] = None,
        datetime: Optional[str] = None,
        limit: Optional[int] = None,
        sortby: Optional[str] = None,
        filter_expr: Optional[str] = None,
        filter_lang: Optional[str] = None,
        token: Optional[str] = None,
        query: Optional[str] = None,
        fields: Optional[List[str]] = None,
        **kwargs,
    ) -> stac_types.ItemCollection:
        """List items within a specific collection.

        This endpoint delegates to ``get_search`` under the hood with
        ``collections=[collection_id]`` so that filtering, sorting and pagination
        behave identically to the Search endpoints.

        Args:
            collection_id (str): ID of the collection to list items from.
            request (Request): FastAPI Request object.
            bbox (Optional[BBox]): Optional bounding box filter.
            datetime (Optional[str]): Optional datetime or interval filter.
            limit (Optional[int]): Optional page size. Defaults to env ``STAC_ITEM_LIMIT`` when unset.
            sortby (Optional[str]): Optional sort specification. Accepts repeated values
                like ``sortby=-properties.datetime`` or ``sortby=+id``. Bare fields (e.g. ``sortby=id``)
                imply ascending order.
            token (Optional[str]): Optional pagination token.
            query (Optional[str]): Optional query string.
            filter_expr (Optional[str]): Optional filter expression.
            filter_lang (Optional[str]): Optional filter language.
            fields (Optional[List[str]]): Fields to include or exclude from the results.

        Returns:
            ItemCollection: Feature collection with items, paging links, and counts.

        Raises:
            HTTPException: 404 if the collection does not exist.
        """
<<<<<<< HEAD
        request: Request = kwargs["request"]
        token = request.query_params.get("token")
        base_url = str(request.base_url)

        current_url = str(request.url)

        try:
            redis = await connect_redis()
        except Exception as e:
            redis = None

        if redis:
            await cache_current_url(redis, current_url, collection_id)

        collection = await self.get_collection(
            collection_id=collection_id, request=request
        )
        collection_id = collection.get("id")
        if collection_id is None:
            raise HTTPException(status_code=404, detail="Collection not found")

        search = self.database.make_search()
        search = self.database.apply_collections_filter(
            search=search, collection_ids=[collection_id]
        )

=======
>>>>>>> 479d7342
        try:
            await self.get_collection(collection_id=collection_id, request=request)
        except Exception:
            raise HTTPException(status_code=404, detail="Collection not found")

        # Delegate directly to GET search for consistency
        return await self.get_search(
            request=request,
            collections=[collection_id],
            bbox=bbox,
            datetime=datetime,
            limit=limit,
            token=token,
<<<<<<< HEAD
            collection_ids=[collection_id],
            datetime_search=datetime_search,
        )

        items = [
            self.item_serializer.db_to_stac(item, base_url=base_url) for item in items
        ]

        collection_links = [
            {
                "rel": "collection",
                "type": "application/json",
                "href": urljoin(str(request.base_url), f"collections/{collection_id}"),
            },
            {
                "rel": "parent",
                "type": "application/json",
                "href": urljoin(str(request.base_url), f"collections/{collection_id}"),
            },
        ]

        paging_links = await PagingLinks(request=request, next=next_token).get_links()

        if redis:
            await add_previous_link(
                redis, paging_links, collection_id, current_url, token
            )

        if redis:
            await cache_previous_url(redis, current_url, collection_id)

        links = collection_links + paging_links

        return stac_types.ItemCollection(
            type="FeatureCollection",
            features=items,
            links=links,
            numReturned=len(items),
            numMatched=maybe_count,
=======
            sortby=sortby,
            query=query,
            filter_expr=filter_expr,
            filter_lang=filter_lang,
            fields=fields,
>>>>>>> 479d7342
        )

    async def get_item(
        self, item_id: str, collection_id: str, **kwargs
    ) -> stac_types.Item:
        """Get an item from the database based on its id and collection id.

        Args:
            collection_id (str): The ID of the collection the item belongs to.
            item_id (str): The ID of the item to be retrieved.

        Returns:
            Item: An `Item` object representing the requested item.

        Raises:
            Exception: If any error occurs while getting the item from the database.
            NotFoundError: If the item does not exist in the specified collection.
        """
        base_url = str(kwargs["request"].base_url)
        item = await self.database.get_one_item(
            item_id=item_id, collection_id=collection_id
        )
        return self.item_serializer.db_to_stac(item, base_url)

    async def get_search(
        self,
        request: Request,
        collections: Optional[List[str]] = None,
        ids: Optional[List[str]] = None,
        bbox: Optional[BBox] = None,
        datetime: Optional[str] = None,
        limit: Optional[int] = None,
        query: Optional[str] = None,
        token: Optional[str] = None,
        fields: Optional[List[str]] = None,
        sortby: Optional[str] = None,
        q: Optional[List[str]] = None,
        intersects: Optional[str] = None,
        filter_expr: Optional[str] = None,
        filter_lang: Optional[str] = None,
        **kwargs,
    ) -> stac_types.ItemCollection:
        """Get search results from the database.

        Args:
            collections (Optional[List[str]]): List of collection IDs to search in.
            ids (Optional[List[str]]): List of item IDs to search for.
            bbox (Optional[BBox]): Bounding box to search in.
            datetime (Optional[str]): Filter items based on the datetime field.
            limit (Optional[int]): Maximum number of results to return.
            query (Optional[str]): Query string to filter the results.
            token (Optional[str]): Access token to use when searching the catalog.
            fields (Optional[List[str]]): Fields to include or exclude from the results.
            sortby (Optional[str]): Sorting options for the results.
            q (Optional[List[str]]): Free text query to filter the results.
            intersects (Optional[str]): GeoJSON geometry to search in.
            kwargs: Additional parameters to be passed to the API.

        Returns:
            ItemCollection: Collection of `Item` objects representing the search results.

        Raises:
            HTTPException: If any error occurs while searching the catalog.
        """
        limit = int(request.query_params.get("limit", os.getenv("STAC_ITEM_LIMIT", 10)))

        base_args = {
            "collections": collections,
            "ids": ids,
            "bbox": bbox,
            "limit": limit,
            "token": token,
            "query": orjson.loads(query) if query else query,
            "q": q,
        }

        if datetime:
            base_args["datetime"] = format_datetime_range(date_str=datetime)

        if intersects:
            base_args["intersects"] = orjson.loads(unquote_plus(intersects))

        if sortby:
            parsed_sort = []
            for raw in sortby:
                if not isinstance(raw, str):
                    continue
                s = raw.strip()
                if not s:
                    continue
                direction = "desc" if s[0] == "-" else "asc"
                field = s[1:] if s and s[0] in "+-" else s
                parsed_sort.append({"field": field, "direction": direction})
            if parsed_sort:
                base_args["sortby"] = parsed_sort

        if filter_expr:
            base_args["filter_lang"] = "cql2-json"
            base_args["filter"] = orjson.loads(
                unquote_plus(filter_expr)
                if filter_lang == "cql2-json"
                else to_cql2(parse_cql2_text(filter_expr))
            )

        if fields:
            includes, excludes = set(), set()
            for field in fields:
                if field[0] == "-":
                    excludes.add(field[1:])
                else:
                    includes.add(field[1:] if field[0] in "+ " else field)
            base_args["fields"] = {"include": includes, "exclude": excludes}

        # Do the request
        try:
            search_request = self.post_request_model(**base_args)
        except ValidationError as e:
            raise HTTPException(
                status_code=400, detail=f"Invalid parameters provided: {e}"
            )
        resp = await self.post_search(search_request=search_request, request=request)

        return resp

    async def post_search(
        self, search_request: BaseSearchPostRequest, request: Request
    ) -> stac_types.ItemCollection:
        """
        Perform a POST search on the catalog.

        Args:
            search_request (BaseSearchPostRequest): Request object that includes the parameters for the search.
            kwargs: Keyword arguments passed to the function.

        Returns:
            ItemCollection: A collection of items matching the search criteria.

        Raises:
            HTTPException: If there is an error with the cql2_json filter.
        """
        base_url = str(request.base_url)
        current_url = str(request.url)
        try:
            redis = await connect_redis()
        except Exception as e:
            redis = None

        if redis:
            await cache_current_url(redis, current_url, "search_result")
        search = self.database.make_search()

        if search_request.ids:
            search = self.database.apply_ids_filter(
                search=search, item_ids=search_request.ids
            )

        if search_request.collections:
            search = self.database.apply_collections_filter(
                search=search, collection_ids=search_request.collections
            )

        try:
            search, datetime_search = self.database.apply_datetime_filter(
                search=search, datetime=search_request.datetime
            )
        except (ValueError, TypeError) as e:
            # Handle invalid interval formats if return_date fails
            msg = f"Invalid interval format: {search_request.datetime}, error: {e}"
            logger.error(msg)
            raise HTTPException(status_code=400, detail=msg)

        if search_request.bbox:
            bbox = search_request.bbox
            if len(bbox) == 6:
                bbox = [bbox[0], bbox[1], bbox[3], bbox[4]]

            search = self.database.apply_bbox_filter(search=search, bbox=bbox)

        if hasattr(search_request, "intersects") and getattr(
            search_request, "intersects"
        ):
            search = self.database.apply_intersects_filter(
                search=search, intersects=getattr(search_request, "intersects")
            )

        if hasattr(search_request, "query") and getattr(search_request, "query"):
            for field_name, expr in getattr(search_request, "query").items():
                field = "properties__" + field_name
                for op, value in expr.items():
                    # Convert enum to string
                    operator = op.value if isinstance(op, Enum) else op
                    search = self.database.apply_stacql_filter(
                        search=search, op=operator, field=field, value=value
                    )

        # Apply CQL2 filter (support both 'filter_expr' and canonical 'filter')
        cql2_filter = None
        if hasattr(search_request, "filter_expr"):
            cql2_filter = getattr(search_request, "filter_expr", None)
        if cql2_filter is None and hasattr(search_request, "filter"):
            cql2_filter = getattr(search_request, "filter", None)

        if cql2_filter is not None:
            try:
                search = await self.database.apply_cql2_filter(search, cql2_filter)
            except Exception as e:
                raise HTTPException(
                    status_code=400, detail=f"Error with cql2_json filter: {e}"
                )

        if hasattr(search_request, "q"):
            free_text_queries = getattr(search_request, "q", None)
            try:
                search = self.database.apply_free_text_filter(search, free_text_queries)
            except Exception as e:
                raise HTTPException(
                    status_code=400, detail=f"Error with free text query: {e}"
                )

        sort = None
        if hasattr(search_request, "sortby") and getattr(search_request, "sortby"):
            sort = self.database.populate_sort(getattr(search_request, "sortby"))

        limit = 10
        if search_request.limit:
            limit = search_request.limit

        # Use token from the request if the model doesn't define it
        token_param = getattr(
            search_request, "token", None
        ) or request.query_params.get("token")
        items, maybe_count, next_token = await self.database.execute_search(
            search=search,
            limit=limit,
            token=token_param,
            sort=sort,
            collection_ids=getattr(search_request, "collections", None),
            datetime_search=datetime_search,
        )

        fields = (
            getattr(search_request, "fields", None)
            if self.extension_is_enabled("FieldsExtension")
            else None
        )
        include: Set[str] = fields.include if fields and fields.include else set()
        exclude: Set[str] = fields.exclude if fields and fields.exclude else set()

        items = [
            filter_fields(
                self.item_serializer.db_to_stac(item, base_url=base_url),
                include,
                exclude,
            )
            for item in items
        ]
        links = await PagingLinks(request=request, next=next_token).get_links()

        if redis:
            await add_previous_link(
                redis, links, "search_result", current_url, search_request.token
            )

        if redis:
            await cache_previous_url(redis, current_url, "search_result")

        return stac_types.ItemCollection(
            type="FeatureCollection",
            features=items,
            links=links,
            numberReturned=len(items),
            numberMatched=maybe_count,
        )


@attr.s
class TransactionsClient(AsyncBaseTransactionsClient):
    """Transactions extension specific CRUD operations."""

    database: BaseDatabaseLogic = attr.ib()
    settings: ApiBaseSettings = attr.ib()
    session: Session = attr.ib(default=attr.Factory(Session.create_from_env))

    @overrides
    async def create_item(
        self, collection_id: str, item: Union[Item, ItemCollection], **kwargs
    ) -> Union[stac_types.Item, str]:
        """
        Create an item or a feature collection of items in the specified collection.

        Args:
            collection_id (str): The ID of the collection to add the item(s) to.
            item (Union[Item, ItemCollection]): A single item or a collection of items to be added.
            **kwargs: Additional keyword arguments, such as `request` and `refresh`.

        Returns:
            Union[stac_types.Item, str]: The created item if a single item is added, or a summary string
            indicating the number of items successfully added and errors if a collection of items is added.

        Raises:
            NotFoundError: If the specified collection is not found in the database.
            ConflictError: If an item with the same ID already exists in the collection.
        """
        request = kwargs.get("request")
        base_url = str(request.base_url)

        # Convert Pydantic model to dict for uniform processing
        item_dict = item.model_dump(mode="json")

        # Handle FeatureCollection (bulk insert)
        if item_dict["type"] == "FeatureCollection":
            bulk_client = BulkTransactionsClient(
                database=self.database, settings=self.settings
            )
            features = item_dict["features"]
            processed_items = [
                bulk_client.preprocess_item(
                    feature, base_url, BulkTransactionMethod.INSERT
                )
                for feature in features
            ]
            attempted = len(processed_items)

            success, errors = await self.database.bulk_async(
                collection_id=collection_id,
                processed_items=processed_items,
                **kwargs,
            )
            if errors:
                logger.error(
                    f"Bulk async operation encountered errors for collection {collection_id}: {errors} (attempted {attempted})"
                )
            else:
                logger.info(
                    f"Bulk async operation succeeded with {success} actions for collection {collection_id}."
                )
            return f"Successfully added {success} Items. {attempted - success} errors occurred."

        # Handle single item
        await self.database.create_item(
            item_dict, base_url=base_url, exist_ok=False, **kwargs
        )
        return ItemSerializer.db_to_stac(item_dict, base_url)

    @overrides
    async def update_item(
        self, collection_id: str, item_id: str, item: Item, **kwargs
    ) -> stac_types.Item:
        """Update an item in the collection.

        Args:
            collection_id (str): The ID of the collection the item belongs to.
            item_id (str): The ID of the item to be updated.
            item (stac_types.Item): The new item data.
            kwargs: Other optional arguments, including the request object.

        Returns:
            stac_types.Item: The updated item object.

        Raises:
            NotFound: If the specified collection is not found in the database.

        """
        item = item.model_dump(mode="json")
        base_url = str(kwargs["request"].base_url)

        now = datetime_type.now(timezone.utc).strftime("%Y-%m-%dT%H:%M:%SZ")
        item["properties"]["updated"] = now

        await self.database.create_item(
            item, base_url=base_url, exist_ok=True, **kwargs
        )

        return ItemSerializer.db_to_stac(item, base_url)

    @overrides
    async def patch_item(
        self,
        collection_id: str,
        item_id: str,
        patch: Union[PartialItem, List[PatchOperation]],
        **kwargs,
    ):
        """Patch an item in the collection.

        Args:
            collection_id (str): The ID of the collection the item belongs to.
            item_id (str): The ID of the item to be updated.
            patch (Union[PartialItem, List[PatchOperation]]): The item data or operations.
            kwargs: Other optional arguments, including the request object.

        Returns:
            stac_types.Item: The updated item object.

        Raises:
            NotFound: If the specified collection is not found in the database.

        """
        base_url = str(kwargs["request"].base_url)

        content_type = kwargs["request"].headers.get("content-type")

        item = None
        if isinstance(patch, list) and content_type == "application/json-patch+json":
            item = await self.database.json_patch_item(
                collection_id=collection_id,
                item_id=item_id,
                operations=patch,
                base_url=base_url,
            )

        if isinstance(patch, dict):
            patch = partialItemValidator.validate_python(patch)

        if isinstance(patch, PartialItem) and content_type in [
            "application/merge-patch+json",
            "application/json",
        ]:
            item = await self.database.merge_patch_item(
                collection_id=collection_id,
                item_id=item_id,
                item=patch,
                base_url=base_url,
            )

        if item:
            return ItemSerializer.db_to_stac(item, base_url=base_url)

        raise NotImplementedError(
            f"Content-Type: {content_type} and body: {patch} combination not implemented"
        )

    @overrides
    async def delete_item(self, item_id: str, collection_id: str, **kwargs) -> None:
        """Delete an item from a collection.

        Args:
            item_id (str): The identifier of the item to delete.
            collection_id (str): The identifier of the collection that contains the item.

        Returns:
            None: Returns 204 No Content on successful deletion
        """
        await self.database.delete_item(
            item_id=item_id, collection_id=collection_id, **kwargs
        )
        return None

    @overrides
    async def create_collection(
        self, collection: Collection, **kwargs
    ) -> stac_types.Collection:
        """Create a new collection in the database.

        Args:
            collection (stac_types.Collection): The collection to be created.
            kwargs: Additional keyword arguments.

        Returns:
            stac_types.Collection: The created collection object.

        Raises:
            ConflictError: If the collection already exists.
        """
        collection = collection.model_dump(mode="json")
        request = kwargs["request"]

        collection = self.database.collection_serializer.stac_to_db(collection, request)
        await self.database.create_collection(collection=collection, **kwargs)
        return CollectionSerializer.db_to_stac(
            collection,
            request,
            extensions=[type(ext).__name__ for ext in self.database.extensions],
        )

    @overrides
    async def update_collection(
        self, collection_id: str, collection: Collection, **kwargs
    ) -> stac_types.Collection:
        """
        Update a collection.

        This method updates an existing collection in the database by first finding
        the collection by the id given in the keyword argument `collection_id`.
        If no `collection_id` is given the id of the given collection object is used.
        If the object and keyword collection ids don't match the sub items
        collection id is updated else the items are left unchanged.
        The updated collection is then returned.

        Args:
            collection_id: id of the existing collection to be updated
            collection: A STAC collection that needs to be updated.
            kwargs: Additional keyword arguments.

        Returns:
            A STAC collection that has been updated in the database.

        """
        collection = collection.model_dump(mode="json")

        request = kwargs["request"]

        collection = self.database.collection_serializer.stac_to_db(collection, request)
        await self.database.update_collection(
            collection_id=collection_id, collection=collection, **kwargs
        )

        return CollectionSerializer.db_to_stac(
            collection,
            request,
            extensions=[type(ext).__name__ for ext in self.database.extensions],
        )

    @overrides
    async def patch_collection(
        self,
        collection_id: str,
        patch: Union[PartialCollection, List[PatchOperation]],
        **kwargs,
    ):
        """Update a collection.

        Called with `PATCH /collections/{collection_id}`

        Args:
            collection_id: id of the collection.
            patch: either the partial collection or list of patch operations.

        Returns:
            The patched collection.
        """
        base_url = str(kwargs["request"].base_url)
        content_type = kwargs["request"].headers.get("content-type")

        collection = None
        if isinstance(patch, list) and content_type == "application/json-patch+json":
            collection = await self.database.json_patch_collection(
                collection_id=collection_id,
                operations=patch,
                base_url=base_url,
            )

        if isinstance(patch, dict):
            patch = partialCollectionValidator.validate_python(patch)

        if isinstance(patch, PartialCollection) and content_type in [
            "application/merge-patch+json",
            "application/json",
        ]:
            collection = await self.database.merge_patch_collection(
                collection_id=collection_id,
                collection=patch,
                base_url=base_url,
            )

        if collection:
            return CollectionSerializer.db_to_stac(
                collection,
                kwargs["request"],
                extensions=[type(ext).__name__ for ext in self.database.extensions],
            )

        raise NotImplementedError(
            f"Content-Type: {content_type} and body: {patch} combination not implemented"
        )

    @overrides
    async def delete_collection(self, collection_id: str, **kwargs) -> None:
        """
        Delete a collection.

        This method deletes an existing collection in the database.

        Args:
            collection_id (str): The identifier of the collection to delete

        Returns:
            None: Returns 204 No Content on successful deletion

        Raises:
            NotFoundError: If the collection doesn't exist
        """
        await self.database.delete_collection(collection_id=collection_id, **kwargs)
        return None


@attr.s
class BulkTransactionsClient(BaseBulkTransactionsClient):
    """A client for posting bulk transactions.

    Attributes:
        session: An instance of `Session` to use for database connection.
        database: An instance of `DatabaseLogic` to perform database operations.
    """

    database: BaseDatabaseLogic = attr.ib()
    settings: ApiBaseSettings = attr.ib()
    session: Session = attr.ib(default=attr.Factory(Session.create_from_env))

    def __attrs_post_init__(self):
        """Create es engine."""
        self.client = self.settings.create_client

    def preprocess_item(
        self, item: stac_types.Item, base_url, method: BulkTransactionMethod
    ) -> stac_types.Item:
        """Preprocess an item to match the data model.

        Args:
            item: The item to preprocess.
            base_url: The base URL of the request.
            method: The bulk transaction method.

        Returns:
            The preprocessed item.
        """
        exist_ok = method == BulkTransactionMethod.UPSERT
        return self.database.bulk_sync_prep_create_item(
            item=item, base_url=base_url, exist_ok=exist_ok
        )

    @overrides
    def bulk_item_insert(
        self, items: Items, chunk_size: Optional[int] = None, **kwargs
    ) -> str:
        """Perform a bulk insertion of items into the database using Elasticsearch.

        Args:
            items: The items to insert.
            chunk_size: The size of each chunk for bulk processing.
            **kwargs: Additional keyword arguments, such as `request` and `refresh`.

        Returns:
            A string indicating the number of items successfully added.
        """
        request = kwargs.get("request")

        if os.getenv("ENABLE_DATETIME_INDEX_FILTERING"):
            raise HTTPException(
                status_code=400,
                detail="The /collections/{collection_id}/bulk_items endpoint is invalid when ENABLE_DATETIME_INDEX_FILTERING is set to true. Try using the /collections/{collection_id}/items endpoint.",
            )

        if request:
            base_url = str(request.base_url)
        else:
            base_url = ""

        processed_items = []
        for item in items.items.values():
            try:
                validated = Item(**item) if not isinstance(item, Item) else item
                processed_items.append(
                    self.preprocess_item(
                        validated.model_dump(mode="json"), base_url, items.method
                    )
                )
            except ValidationError:
                # Immediately raise on the first invalid item (strict mode)
                raise

        collection_id = processed_items[0]["collection"]
        attempted = len(processed_items)
        success, errors = self.database.bulk_sync(
            collection_id,
            processed_items,
            **kwargs,
        )
        if errors:
            logger.error(f"Bulk sync operation encountered errors: {errors}")
        else:
            logger.info(f"Bulk sync operation succeeded with {success} actions.")

        return f"Successfully added/updated {success} Items. {attempted - success} errors occurred."<|MERGE_RESOLUTION|>--- conflicted
+++ resolved
@@ -342,7 +342,6 @@
         Raises:
             HTTPException: 404 if the collection does not exist.
         """
-<<<<<<< HEAD
         request: Request = kwargs["request"]
         token = request.query_params.get("token")
         base_url = str(request.base_url)
@@ -368,9 +367,6 @@
         search = self.database.apply_collections_filter(
             search=search, collection_ids=[collection_id]
         )
-
-=======
->>>>>>> 479d7342
         try:
             await self.get_collection(collection_id=collection_id, request=request)
         except Exception:
@@ -384,7 +380,6 @@
             datetime=datetime,
             limit=limit,
             token=token,
-<<<<<<< HEAD
             collection_ids=[collection_id],
             datetime_search=datetime_search,
         )
@@ -424,13 +419,11 @@
             links=links,
             numReturned=len(items),
             numMatched=maybe_count,
-=======
             sortby=sortby,
             query=query,
             filter_expr=filter_expr,
             filter_lang=filter_lang,
             fields=fields,
->>>>>>> 479d7342
         )
 
     async def get_item(
