name: sfeos

on:
  push:
    branches:
      - main
  pull_request:
    branches:
      - main
      - features/**

jobs:
  test:
    runs-on: ubuntu-latest
    timeout-minutes: 20

    services:
      elasticsearch_8_svc:
        image: docker.elastic.co/elasticsearch/elasticsearch:8.19.5
        env:
          cluster.name: stac-cluster
          node.name: es01
          network.host: 0.0.0.0
          transport.host: 0.0.0.0
          discovery.type: single-node
          http.port: 9200
          xpack.license.self_generated.type: basic
          xpack.security.enabled: false
          xpack.security.transport.ssl.enabled: false
          ES_JAVA_OPTS: -Xms512m -Xmx1g
          action.destructive_requires_name: false
        ports:
          - 9200:9200

      opensearch_2_19:
        image: opensearchproject/opensearch:2.19.3
        env:
          cluster.name: stac-cluster
          node.name: os01
          network.host: 0.0.0.0
          transport.host: 0.0.0.0
          discovery.type: single-node
          http.port: 9202
          http.cors.enabled: true
          DISABLE_SECURITY_PLUGIN: true
          DISABLE_INSTALL_DEMO_CONFIG: true
          OPENSEARCH_JAVA_OPTS: -Xms512m -Xmx512m
          action.destructive_requires_name: false
        ports:
          - 9202:9202
        options: >-
          --health-cmd="curl -f http://localhost:9202/_cluster/health || exit 1"
          --health-interval=10s
          --health-timeout=5s
          --health-retries=10
          --ulimit nofile=65536:65536
          --ulimit memlock=-1:-1

      redis:
        image: redis:7-alpine
        options: >-
          --health-cmd "redis-cli ping"
          --health-interval 10s
          --health-timeout 5s
          --health-retries 5
        ports:
          - 6379:6379

    strategy:
      matrix:
        python-version: [ "3.9", "3.10", "3.11", "3.12", "3.13", "3.14"]
        backend: [ "elasticsearch8", "opensearch"]

    name: Python ${{ matrix.python-version }} testing with ${{ matrix.backend }}

    steps:
      - name: Check out repository code
        uses: actions/checkout@v5

      - name: Setup Python
        uses: actions/setup-python@v6
        with:
          python-version: ${{ matrix.python-version }}
          cache: 'pip'
          cache-dependency-path: |
            **/setup.py

      - name: Lint code
        if: ${{ matrix.python-version == 3.11 }}
        run: |
          python -m pip install pre-commit
          pre-commit run --all-files

      - name: Install pipenv
        run: |
          python -m pip install --upgrade pipenv wheel

      - name: Install core library stac-fastapi
        run: |
          pip install ./stac_fastapi/core

      - name: Install helpers library stac-fastapi
        run: |
          pip install ./stac_fastapi/sfeos_helpers
          
      - name: Install elasticsearch stac-fastapi
        run: |
          pip install ./stac_fastapi/elasticsearch[dev,server]

      - name: Install opensearch stac-fastapi
        run: |
          pip install ./stac_fastapi/opensearch[dev,server]

      - name: Install pytest-timeout
        run: |
          pip install pytest-timeout

      - name: Run test suite
        run: |
          pipenv run pytest -svvv --timeout=300
        env:
          ENVIRONMENT: testing
          ES_PORT: ${{ matrix.backend == 'elasticsearch8' && '9200' || '9202' }}
          ES_HOST: 172.17.0.1
          ES_USE_SSL: false
          DATABASE_REFRESH: true
          ES_VERIFY_CERTS: false
<<<<<<< HEAD
          BACKEND: ${{ matrix.backend == 'elasticsearch7' && 'elasticsearch' || matrix.backend == 'elasticsearch8' && 'elasticsearch' || 'opensearch' }}
          REDIS_ENABLE: true
          REDIS_HOST: localhost
          REDIS_PORT: 6379
=======
          BACKEND: ${{ matrix.backend == 'elasticsearch8' && 'elasticsearch' || 'opensearch' }}
>>>>>>> 5c0d44f4
<|MERGE_RESOLUTION|>--- conflicted
+++ resolved
@@ -125,11 +125,7 @@
           ES_USE_SSL: false
           DATABASE_REFRESH: true
           ES_VERIFY_CERTS: false
-<<<<<<< HEAD
-          BACKEND: ${{ matrix.backend == 'elasticsearch7' && 'elasticsearch' || matrix.backend == 'elasticsearch8' && 'elasticsearch' || 'opensearch' }}
           REDIS_ENABLE: true
           REDIS_HOST: localhost
           REDIS_PORT: 6379
-=======
-          BACKEND: ${{ matrix.backend == 'elasticsearch8' && 'elasticsearch' || 'opensearch' }}
->>>>>>> 5c0d44f4
+          BACKEND: ${{ matrix.backend == 'elasticsearch8' && 'elasticsearch' || 'opensearch' }}