--- conflicted
+++ resolved
@@ -15,11 +15,8 @@
 
 ### Changed
 
-<<<<<<< HEAD
 - Updated core stac-fastapi libraries to 2.4.8 from 2.4.3 [#151](https://github.com/stac-utils/stac-fastapi-elasticsearch/pull/151)
-=======
 - Use aliases on Elasticsearch indices, add number suffix in index name. [#152](https://github.com/stac-utils/stac-fastapi-elasticsearch/pull/152)
->>>>>>> 23dca8a8
 
 ### Fixed
 
