# Changelog

All notable changes to this project will be documented in this file.

The format is based on [Keep a Changelog](http://keepachangelog.com/en/1.0.0/)
and this project adheres to [Semantic Versioning](http://semver.org/spec/v2.0.0.html).

## [Unreleased]

<<<<<<< HEAD
- Update dynamic mapping for items to map long values to double versus float [#326](https://github.com/stac-utils/stac-fastapi-elasticsearch-opensearch/pull/326) 
=======
### Added

### Changed

- Extended Datetime Search to search on start_datetime and end_datetime as well as datetime fields. [#182](https://github.com/stac-utils/stac-fastapi-elasticsearch/pull/182)

### Fixed

## [v4.0.0] - 2025-04-23

### Added
- Added support for dynamically-generated queryables based on Elasticsearch/OpenSearch mappings, with extensible metadata augmentation [#351](https://github.com/stac-utils/stac-fastapi-elasticsearch-opensearch/pull/351)
- Included default queryables configuration for seamless integration. [#351](https://github.com/stac-utils/stac-fastapi-elasticsearch-opensearch/pull/351)
- Added support for high-performance direct response mode for both Elasticsearch and Opensearch backends, controlled by the `ENABLE_DIRECT_RESPONSE` environment variable. When enabled (`ENABLE_DIRECT_RESPONSE=true`), endpoints return Starlette Response objects directly, bypassing FastAPI's jsonable_encoder and Pydantic serialization for significantly improved performance on large search responses. **Note:** In this mode, all FastAPI dependencies (including authentication, custom status codes, and validation) are disabled for all routes. Default is `false` for safety. A warning is logged at startup if enabled. See [issue #347](https://github.com/stac-utils/stac-fastapi-elasticsearch-opensearch/issues/347) and [PR #359](https://github.com/stac-utils/stac-fastapi-elasticsearch-opensearch/pull/359).
- Added robust tests for the `ENABLE_DIRECT_RESPONSE` environment variable, covering both Elasticsearch and OpenSearch backends. Tests gracefully handle missing backends by attempting to import both configs and skipping if neither is available. [#359](https://github.com/stac-utils/stac-fastapi-elasticsearch-opensearch/pull/359)

### Changed
- Refactored database logic to reduce duplication [#351](https://github.com/stac-utils/stac-fastapi-elasticsearch-opensearch/pull/351)
- Replaced `fastapi-slim` with `fastapi` dependency [#351](https://github.com/stac-utils/stac-fastapi-elasticsearch-opensearch/pull/351)
- Changed minimum Python version to 3.9 [#354](https://github.com/stac-utils/stac-fastapi-elasticsearch-opensearch/pull/354)
- Updated stac-fastapi api, types, and extensions libraries to 5.1.1 from 3.0.0 and made various associated changes [#354](https://github.com/stac-utils/stac-fastapi-elasticsearch-opensearch/pull/354)
- Changed makefile commands from 'docker-compose' to 'docker compose' [#354](https://github.com/stac-utils/stac-fastapi-elasticsearch-opensearch/pull/354)
- Updated package names in setup.py files to use underscores instead of periods for PEP 625 compliance [#358](https://github.com/stac-utils/stac-fastapi-elasticsearch-opensearch/pull/358)
  - Changed `stac_fastapi.opensearch` to `stac_fastapi_opensearch`
  - Changed `stac_fastapi.elasticsearch` to `stac_fastapi_elasticsearch`
  - Changed `stac_fastapi.core` to `stac_fastapi_core`
  - Updated all related dependencies to use the new naming convention
- Renamed `docker-compose.yml` to `compose.yml` to align with Docker Compose V2 conventions [#358](https://github.com/stac-utils/stac-fastapi-elasticsearch-opensearch/pull/358)
- Removed deprecated `version` field from all compose files [#358](https://github.com/stac-utils/stac-fastapi-elasticsearch-opensearch/pull/358)
- Updated `STAC_FASTAPI_VERSION` environment variables to 4.0.0 in all compose files [#362](https://github.com/stac-utils/stac-fastapi-elasticsearch-opensearch/pull/362)
- Bumped version from 4.0.0a2 to 4.0.0 for the PEP 625 compliant release [#362](https://github.com/stac-utils/stac-fastapi-elasticsearch-opensearch/pull/362)
- Updated dependency requirements to use compatible release specifiers (~=) for more controlled updates while allowing for bug fixes and security patches [#358](https://github.com/stac-utils/stac-fastapi-elasticsearch-opensearch/issues/358)
- Removed elasticsearch-dsl dependency as it's now part of the elasticsearch package since version 8.18.0 [#358](https://github.com/stac-utils/stac-fastapi-elasticsearch-opensearch/issues/358)
- Updated test suite to use `httpx.ASGITransport(app=...)` for FastAPI app testing (removes deprecation warning). [#359](https://github.com/stac-utils/stac-fastapi-elasticsearch-opensearch/pull/359)
- Updated stac-fastapi parent libraries to 5.2.0. [#359](https://github.com/stac-utils/stac-fastapi-elasticsearch-opensearch/pull/359)
- Migrated Elasticsearch index template creation from legacy `put_template` to composable `put_index_template` API in `database_logic.py`. This resolves deprecation warnings and ensures compatibility with Elasticsearch 7.x and 8.x. [#359](https://github.com/stac-utils/stac-fastapi-elasticsearch-opensearch/pull/359)
- Updated all Pydantic models to use `ConfigDict` instead of class-based `Config` for Pydantic v2 compatibility. This resolves deprecation warnings and prepares for Pydantic v3. [#359](https://github.com/stac-utils/stac-fastapi-elasticsearch-opensearch/pull/359)
- Migrated all Pydantic `@root_validator` validators to `@model_validator` for Pydantic v2 compatibility. [#359](https://github.com/stac-utils/stac-fastapi-elasticsearch-opensearch/pull/359)
- Migrated startup event handling from deprecated `@app.on_event("startup")` to FastAPI's recommended lifespan context manager. This removes deprecation warnings and ensures compatibility with future FastAPI versions. [#361](https://github.com/stac-utils/stac-fastapi-elasticsearch-opensearch/pull/361)
- Refactored all boolean environment variable parsing in both Elasticsearch and OpenSearch backends to use the shared `get_bool_env` utility. This ensures robust and consistent handling of environment variables such as `ES_USE_SSL`, `ES_HTTP_COMPRESS`, and `ES_VERIFY_CERTS` across both backends. [#359](https://github.com/stac-utils/stac-fastapi-elasticsearch-opensearch/pull/359)

### Fixed
- Improved performance of `mk_actions` and `filter-links` methods [#351](https://github.com/stac-utils/stac-fastapi-elasticsearch-opensearch/pull/351)
- Fixed inheritance relating to BaseDatabaseSettings and ApiBaseSettings [#355](https://github.com/stac-utils/stac-fastapi-elasticsearch-opensearch/pull/355)
- Fixed delete_item and delete_collection methods return types [#355](https://github.com/stac-utils/stac-fastapi-elasticsearch-opensearch/pull/355)
- Fixed inheritance relating to DatabaseLogic and BaseDatabaseLogic, and ApiBaseSettings [#355](https://github.com/stac-utils/stac-fastapi-elasticsearch-opensearch/pull/355)

## [v3.2.5] - 2025-04-07

### Added

- Option to configure multiple Elasticsearch/OpenSearch hosts and enable `http_compress`. [#349](https://github.com/stac-utils/stac-fastapi-elasticsearch-opensearch/pull/349)

## [v3.2.4] - 2025-03-14

### Added

- Support python 3.13 in SFEOS Core, Opensearch and ElasticSearch. [#330](https://github.com/stac-utils/stac-fastapi-elasticsearch-opensearch/pull/330)

## [v3.2.3] - 2025-02-11

### Changed

- Added note on the use of the default `*` use in route authentication dependecies. [#325](https://github.com/stac-utils/stac-fastapi-elasticsearch-opensearch/pull/325)
- Update item index naming and aliasing to allow capitalisation of collection ids [#329](https://github.com/stac-utils/stac-fastapi-elasticsearch-opensearch/pull/329)
- Bugfixes for the `IsNull` operator and datetime filtering [#330](https://github.com/stac-utils/stac-fastapi-elasticsearch-opensearch/pull/330)
>>>>>>> 22c10f7d

## [v3.2.2] - 2024-12-15

### Changed

- Use base64 encoded JSON string of sort keys as pagination token instead of comma-separated string [#323](https://github.com/stac-utils/stac-fastapi-elasticsearch-opensearch/pull/323)

## [v3.2.1] - 2024-11-14

### Added

- Added `dockerfiles/Dockerfile.ci.os` and `dockerfiles/Dockerfile.ci.es`, along with their respective entrypoints [#311](https://github.com/stac-utils/stac-fastapi-elasticsearch-opensearch/pull/311)

### Changed

- Updated the `publish.yml` workflow to include Docker image publishing to GitHub Container Registry [#311](https://github.com/stac-utils/stac-fastapi-elasticsearch-opensearch/pull/311)
- Improved the README with detailed descriptions of the new Docker images, providing guidance for images. [#311](https://github.com/stac-utils/stac-fastapi-elasticsearch-opensearch/pull/311)
- Aggregation ElasticSearch `total_count` bugfix, moved aggregation text to docs. [#314](https://github.com/stac-utils/stac-fastapi-elasticsearch-opensearch/pull/314)

## [v3.2.0] - 2024-10-09

### Added

- Added `datetime_frequency_interval` parameter for `datetime_frequency` aggregation. [#294](https://github.com/stac-utils/stac-fastapi-elasticsearch-opensearch/pull/294)
- Added rate limiting functionality with configurable limits using environment variable `STAC_FASTAPI_RATE_LIMIT`, example: `500/minute`. [#303](https://github.com/stac-utils/stac-fastapi-elasticsearch-opensearch/pull/303)
- Added publish.yml to automatically publish new releases to PyPI [#305](https://github.com/stac-utils/stac-fastapi-elasticsearch-opensearch/pull/305)

### Changed

- Updated CollectionLinks to generate correct `self` link for collections endpoint. [#297](https://github.com/stac-utils/stac-fastapi-elasticsearch-opensearch/pull/297)
- Refactored aggregation in database logic. [#294](https://github.com/stac-utils/stac-fastapi-elasticsearch-opensearch/pull/294)
- Fixed the `self` link for the `/collections/{collection_id}/aggregations` endpoint. [#295](https://github.com/stac-utils/stac-fastapi-elasticsearch-opensearch/pull/295)

## [v3.1.0] - 2024-09-02

### Added

- Added support for FreeTextExtension. [#227](https://github.com/stac-utils/stac-fastapi-elasticsearch-opensearch/pull/227)

### Changed

- Support escaped backslashes in CQL2 `LIKE` queries, and reject invalid (or incomplete) escape sequences. [#286](https://github.com/stac-utils/stac-fastapi-elasticsearch-opensearch/pull/286)

## [v3.0.0] - 2024-08-14

### Changed

- Aggregation bug fixes [#281](https://github.com/stac-utils/stac-fastapi-elasticsearch-opensearch/pull/281)
- Updated stac-fastapi libraries to v3.0.0 [#282](https://github.com/stac-utils/stac-fastapi-elasticsearch-opensearch/pull/282)

## [v3.0.0a3] - 2024-07-17

### Added

- Added an implementation of the Aggregation Extension. Enables spatial, frequency distribution, and datetime distribution aggregations. [#276](https://github.com/stac-utils/stac-fastapi-elasticsearch-opensearch/pull/276)
- Added support for route depndencies configuration through the STAC_FASTAPI_ROUTE_DEPENDENCIES environment variable, directly or via json file. Allows for fastapi's inbuilt OAuth2 flows to be used as dependencies. Custom dependencies can also be written, see Basic Auth for an example. [#251](https://github.com/stac-utils/stac-fastapi-elasticsearch-opensearch/pull/251)
- Added docker-compose.route_dependencies_file.yml that gives an example of OAuth2 workflow using keycloak as the identity provider. [#251](https://github.com/stac-utils/stac-fastapi-elasticsearch-opensearch/pull/251)
- Added docker-compose.route_dependencies_env.yml that gives an example using the STAC_FASTAPI_ROUTE_DEPENDENCIES environment variable. [#251](https://github.com/stac-utils/stac-fastapi-elasticsearch-opensearch/pull/251)

### Changed

- Updated to stac-fastapi 3.0.0a4. [#275](https://github.com/stac-utils/stac-fastapi-elasticsearch-opensearch/pull/275)
- Converted Basic auth to a route dependency and merged with new route depndencies method. [#251](https://github.com/stac-utils/stac-fastapi-elasticsearch-opensearch/pull/251)
- Updated docker-compose.basic_auth_protected.yml to use STAC_FASTAPI_ROUTE_DEPENDENCIES environment variable. [#251](https://github.com/stac-utils/stac-fastapi-elasticsearch-opensearch/pull/251)

## [v3.0.0a2]

### Added

- Queryables landing page and collection links when the Filter Extension is enabled [#267](https://github.com/stac-utils/stac-fastapi-elasticsearch-opensearch/pull/267)

### Changed

- Updated stac-fastapi libraries to v3.0.0a1 [#265](https://github.com/stac-utils/stac-fastapi-elasticsearch-opensearch/pull/265)
- Updated stac-fastapi libraries to v3.0.0a3 [#269](https://github.com/stac-utils/stac-fastapi-elasticsearch-opensearch/pull/269)
- Converted Basic auth to a route dependency and merged with new route depndencies method. [#251](https://github.com/stac-utils/stac-fastapi-elasticsearch-opensearch/pull/251)
- Updated docker-compose.basic_auth_protected.yml to use STAC_FASTAPI_ROUTE_DEPENDENCIES environment variable. [#251](https://github.com/stac-utils/stac-fastapi-elasticsearch-opensearch/pull/251)

### Fixed

- API sort extension tests [#264](https://github.com/stac-utils/stac-fastapi-elasticsearch-opensearch/pull/264)
- Basic auth permission fix for checking route path instead of absolute path [#266](https://github.com/stac-utils/stac-fastapi-elasticsearch-opensearch/pull/266)
- Remove deprecated filter_fields property, return all properties as default [#269](https://github.com/stac-utils/stac-fastapi-elasticsearch-opensearch/pull/269)

## [v3.0.0a1]

### Changed

- Unskip temporal open window test [#254](https://github.com/stac-utils/stac-fastapi-elasticsearch-opensearch/pull/254)
- Removed deprecated context extension [#255](https://github.com/stac-utils/stac-fastapi-elasticsearch-opensearch/pull/255)
- Remove duplicated code from stac_fastapi.types [#257](https://github.com/stac-utils/stac-fastapi-elasticsearch-opensearch/pull/257)

## [v3.0.0a0]

### Added

- Symlinks from project-specific readme files to main readme [#250](https://github.com/stac-utils/stac-fastapi-elasticsearch-opensearch/pull/250)
- Support for Python 3.12 [#234](https://github.com/stac-utils/stac-fastapi-elasticsearch/pull/234)

### Changed

- Updated stac-fastapi parent libraries to v3.0.0a0 [#234](https://github.com/stac-utils/stac-fastapi-elasticsearch-opensearch/pull/234)
- Removed pystac dependency [#234](https://github.com/stac-utils/stac-fastapi-elasticsearch-opensearch/pull/234)

### Fixed

- Fixed issue where paginated search queries would return a `next_token` on the last page [#243](https://github.com/stac-utils/stac-fastapi-elasticsearch-opensearch/pull/243)

## [v2.4.1]

### Added

- A test to ensure that pagination correctly returns expected links, particularly verifying the absence of a 'next' link on the last page of results [#244](https://github.com/stac-utils/stac-fastapi-elasticsearch-opensearch/pull/244)

### Fixed

- Fixed issue where searches return an empty `links` array [#241](https://github.com/stac-utils/stac-fastapi-elasticsearch-opensearch/pull/241)

## [v2.4.0]

### Added

- Added option to include Basic Auth [#232](https://github.com/stac-utils/stac-fastapi-elasticsearch-opensearch/pull/232)

### Changed

- Upgrade stac-fastapi libaries to v2.5.5 [#237](https://github.com/stac-utils/stac-fastapi-elasticsearch-opensearch/pull/237)

### Fixed

- Fixed `POST /collections/test-collection/items` returning an item with an empty links array [#236](https://github.com/stac-utils/stac-fastapi-elasticsearch-opensearch/pull/236)

## [v2.3.0]

### Changed

- Upgraded stac-fastapi libraries to v2.5.3 from v2.4.9 [#172](https://github.com/stac-utils/stac-fastapi-elasticsearch/pull/172)

## [v2.2.0]

### Added

- use index templates for Collection and Item indices [#208](https://github.com/stac-utils/stac-fastapi-elasticsearch-opensearch/discussions/208)
- Added API `title`, `version`, and `description` parameters from environment variables `STAC_FASTAPI_TITLE`, `STAC_FASTAPI_VERSION` and `STAC_FASTAPI_DESCRIPTION`, respectively. [#207](https://github.com/stac-utils/stac-fastapi-elasticsearch-opensearch/pull/207)
- Added a `STAC_FASTAPI_ROOT_PATH` environment variable to define the root path. Useful when working with an API gateway or load balancer. [#221](https://github.com/stac-utils/stac-fastapi-elasticsearch-opensearch/pull/221)
- Added mkdocs, pdocs, to generate docs and push to gh pages via workflow. Updated documentation. [#223](https://github.com/stac-utils/stac-fastapi-elasticsearch-opensearch/pull/223)

### Changed

- Updated the pip_docker example to use stac-fastapi.elasticsearch 2.1.0 and the elasticsearch 8.11.0 docker image. [#216](https://github.com/stac-utils/stac-fastapi-elasticsearch-opensearch/pull/216)
- Updated the Data Loader CLI tool to accept a base_url, a data directory, a custom collection id, and an option to use bulk insert. [#218](https://github.com/stac-utils/stac-fastapi-elasticsearch-opensearch/pull/218)
- Changed the default `ca_certs` value to use `certifi.where()` to find the installed certificate authority. [#222](https://github.com/stac-utils/stac-fastapi-elasticsearch-opensearch/pull/222)

### Fixed

- URL encode next href: [#215](https://github.com/stac-utils/stac-fastapi-elasticsearch-opensearch/issues/215)
- Do not overwrite links in Item and Collection objects before persisting in database [#210](https://github.com/stac-utils/stac-fastapi-elasticsearch-opensearch/issues/210)

## [v2.1.0]

### Added

- Added explicit mapping for ID in `ES_COLLECTIONS_MAPPINGS` [#198](https://github.com/stac-utils/stac-fastapi-elasticsearch-opensearch/pull/198)

### Changed

- Removed database logic from core.py all_collections [#196](https://github.com/stac-utils/stac-fastapi-elasticsearch-opensearch/pull/196)
- Changed OpenSearch config ssl_version to SSLv23 [#200](https://github.com/stac-utils/stac-fastapi-elasticsearch-opensearch/pull/200)

### Fixed

## [v2.0.0]

### Added

- Added core library package for common logic [#186](https://github.com/stac-utils/stac-fastapi-elasticsearch-opensearch/pull/186)

### Changed

- Moved Elasticsearch and Opensearch backends into separate packages [#186](https://github.com/stac-utils/stac-fastapi-elasticsearch-opensearch/pull/186)

### Fixed

- Allow additional top-level properties on collections [#191](https://github.com/stac-utils/stac-fastapi-elasticsearch-opensearch/pull/191)

## [v1.1.0]

### Added

- Advanced comparison (LIKE, IN, BETWEEN) operators to the Filter extension [#178](https://github.com/stac-utils/stac-fastapi-elasticsearch/pull/178)
- Collection update endpoint no longer delete all sub items [#177](https://github.com/stac-utils/stac-fastapi-elasticsearch/pull/177)
- OpenSearch 2.11.1 support [#188](https://github.com/stac-utils/stac-fastapi-elasticsearch/pull/188)

### Changed

- Elasticsearch drivers from 7.17.9 to 8.11.0 [#169](https://github.com/stac-utils/stac-fastapi-elasticsearch/pull/169)
- Collection update endpoint no longer delete all sub items [#177](https://github.com/stac-utils/stac-fastapi-elasticsearch/pull/177)

### Fixed

- Exclude unset fields in search response [#166](https://github.com/stac-utils/stac-fastapi-elasticsearch/issues/166)
- Upgrade stac-fastapi to v2.4.9 [#172](https://github.com/stac-utils/stac-fastapi-elasticsearch/pull/172)
- Set correct default filter-lang for GET /search requests [#179](https://github.com/stac-utils/stac-fastapi-elasticsearch/issues/179)

## [v1.0.0]

### Added

- Collection-level Assets to the CollectionSerializer [#148](https://github.com/stac-utils/stac-fastapi-elasticsearch/issues/148)
- Pagination for /collections - GET all collections - route [#164](https://github.com/stac-utils/stac-fastapi-elasticsearch/pull/164)
- Examples folder with example docker setup for running sfes from pip [#147](https://github.com/stac-utils/stac-fastapi-elasticsearch/pull/147)
- GET /search filter extension queries [#163](https://github.com/stac-utils/stac-fastapi-elasticsearch/pull/163)
- Added support for GET /search intersection queries [#158](https://github.com/stac-utils/stac-fastapi-elasticsearch/issues/158)

### Changed

- Update elasticsearch version from 8.1.3 to 8.10.4 in cicd, gh actions [#164](https://github.com/stac-utils/stac-fastapi-elasticsearch/pull/164)
- Updated core stac-fastapi libraries to 2.4.8 from 2.4.3 [#151](https://github.com/stac-utils/stac-fastapi-elasticsearch/pull/151)
- Use aliases on Elasticsearch indices, add number suffix in index name. [#152](https://github.com/stac-utils/stac-fastapi-elasticsearch/pull/152)

### Fixed

- Corrected the closing of client connections in ES index management functions [#132](https://github.com/stac-utils/stac-fastapi-elasticsearch/issues/132)
- Corrected the automatic converstion of float values to int when building Filter Clauses [#135](https://github.com/stac-utils/stac-fastapi-elasticsearch/issues/135)
- Do not index `proj:geometry` field as geo_shape [#154](https://github.com/stac-utils/stac-fastapi-elasticsearch/issues/154)
- Remove unsupported characters from Elasticsearch index names [#153](https://github.com/stac-utils/stac-fastapi-elasticsearch/issues/153)
- Fixed GET /search sortby requests [#25](https://github.com/stac-utils/stac-fastapi-elasticsearch/issues/25)

## [v0.3.0]

### Added

- Added bbox and datetime parameters and functionality to item_collection [#127](https://github.com/stac-utils/stac-fastapi-elasticsearch/pull/127)
- Added collection_id parameter to create_item function [#127](https://github.com/stac-utils/stac-fastapi-elasticsearch/pull/127)
- Added item_id and collection_id to update_item [#127](https://github.com/stac-utils/stac-fastapi-elasticsearch/pull/127)
- The default Collection objects index can be overridden by the `STAC_COLLECTIONS_INDEX` environment variable [#128](https://github.com/stac-utils/stac-fastapi-elasticsearch/pull/128)
- The default Item objects index prefix can be overridden by the `STAC_ITEMS_INDEX_PREFIX` environment variable [#128](https://github.com/stac-utils/stac-fastapi-elasticsearch/pull/128)
- Fields Extension [#129](https://github.com/stac-utils/stac-fastapi-elasticsearch/pull/129)
- Support for Python 3.11 [#131](https://github.com/stac-utils/stac-fastapi-elasticsearch/pull/131)

### Changed

- Updated core stac-fastapi libraries to 2.4.3 from 2.3.0 [#127](https://github.com/stac-utils/stac-fastapi-elasticsearch/pull/127)

## [v0.2.0]

### Added

- Filter Extension as GET with CQL2-Text and POST with CQL2-JSON,
  supporting the Basic CQL2 and Basic Spatial Operators conformance classes.
- Added Elasticsearch local config to support snapshot/restore to local filesystem

### Fixed

- Fixed search intersects query.
- Corrected the Sort and Query conformance class URIs.

### Changed

- Default to Python 3.10
- Default to Elasticsearch 8.x
- Collection objects are now stored in `collections` index rather than `stac_collections` index
- Item objects are no longer stored in `stac_items`, but in indices per collection named `items_{collection_id}`
- When using bulk ingest, items will continue to be ingested if any of them fail. Previously, the call would fail
  immediately if any items failed.

## [v0.1.0]

### Changed

- Elasticsearch index mappings updated to be more thorough.
- Endpoints that return items (e.g., /search) now sort the results by 'properties.datetime,id,collection'.
  Previously, there was no sort order defined.
- Db_to_stac serializer moved to core.py for consistency as it existed in both core and database_logic previously.
- Use genexp in execute_search and get_all_collections to return results.
- Added db_to_stac serializer to item_collection method in core.py.

[Unreleased]: https://github.com/stac-utils/stac-fastapi-elasticsearch-opensearch/compare/v4.0.0...main
[v4.0.0]: https://github.com/stac-utils/stac-fastapi-elasticsearch-opensearch/compare/v3.2.5...v4.0.0
[v3.2.5]: https://github.com/stac-utils/stac-fastapi-elasticsearch-opensearch/compare/v3.2.4...v3.2.5
[v3.2.4]: https://github.com/stac-utils/stac-fastapi-elasticsearch-opensearch/compare/v3.2.3...v3.2.4
[v3.2.3]: https://github.com/stac-utils/stac-fastapi-elasticsearch-opensearch/compare/v3.2.2...v3.2.3
[v3.2.2]: https://github.com/stac-utils/stac-fastapi-elasticsearch-opensearch/compare/v3.2.1...v3.2.2
[v3.2.1]: https://github.com/stac-utils/stac-fastapi-elasticsearch-opensearch/compare/v3.2.0...v3.2.1
[v3.2.0]: https://github.com/stac-utils/stac-fastapi-elasticsearch-opensearch/compare/v3.1.0...v3.2.0
[v3.1.0]: https://github.com/stac-utils/stac-fastapi-elasticsearch-opensearch/compare/v3.0.0...v3.1.0
[v3.0.0]: https://github.com/stac-utils/stac-fastapi-elasticsearch-opensearch/compare/v2.4.1...v3.0.0
[v2.4.1]: https://github.com/stac-utils/stac-fastapi-elasticsearch-opensearch/compare/v2.4.0...v2.4.1
[v2.4.0]: https://github.com/stac-utils/stac-fastapi-elasticsearch-opensearch/compare/v2.3.0...v2.4.0
[v2.3.0]: https://github.com/stac-utils/stac-fastapi-elasticsearch-opensearch/compare/v2.2.0...v2.3.0
[v2.2.0]: https://github.com/stac-utils/stac-fastapi-elasticsearch-opensearch/compare/v2.1.0...v2.2.0
[v2.1.0]: https://github.com/stac-utils/stac-fastapi-elasticsearch-opensearch/compare/v2.0.0...v2.1.0
[v2.0.0]: https://github.com/stac-utils/stac-fastapi-elasticsearch-opensearch/compare/v1.1.0...v2.0.0
[v1.1.0]: https://github.com/stac-utils/stac-fastapi-elasticsearch-opensearch/compare/v1.0.0...v1.1.0
[v1.0.0]: https://github.com/stac-utils/stac-fastapi-elasticsearch-opensearch/compare/v0.3.0...v1.0.0
[v0.3.0]: https://github.com/stac-utils/stac-fastapi-elasticsearch-opensearch/compare/v0.2.0...v0.3.0
[v0.2.0]: https://github.com/stac-utils/stac-fastapi-elasticsearch-opensearch/compare/v0.1.0...v0.2.0
[v0.1.0]: https://github.com/stac-utils/stac-fastapi-elasticsearch-opensearch/compare/v0.1.0<|MERGE_RESOLUTION|>--- conflicted
+++ resolved
@@ -7,13 +7,11 @@
 
 ## [Unreleased]
 
-<<<<<<< HEAD
-- Update dynamic mapping for items to map long values to double versus float [#326](https://github.com/stac-utils/stac-fastapi-elasticsearch-opensearch/pull/326) 
-=======
-### Added
-
-### Changed
-
+### Added
+
+### Changed
+
+- Updated dynamic mapping for items to map long values to double versus float [#326](https://github.com/stac-utils/stac-fastapi-elasticsearch-opensearch/pull/326)
 - Extended Datetime Search to search on start_datetime and end_datetime as well as datetime fields. [#182](https://github.com/stac-utils/stac-fastapi-elasticsearch/pull/182)
 
 ### Fixed
@@ -76,7 +74,6 @@
 - Added note on the use of the default `*` use in route authentication dependecies. [#325](https://github.com/stac-utils/stac-fastapi-elasticsearch-opensearch/pull/325)
 - Update item index naming and aliasing to allow capitalisation of collection ids [#329](https://github.com/stac-utils/stac-fastapi-elasticsearch-opensearch/pull/329)
 - Bugfixes for the `IsNull` operator and datetime filtering [#330](https://github.com/stac-utils/stac-fastapi-elasticsearch-opensearch/pull/330)
->>>>>>> 22c10f7d
 
 ## [v3.2.2] - 2024-12-15
 
