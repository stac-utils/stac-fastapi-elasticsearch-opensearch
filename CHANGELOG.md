--- conflicted
+++ resolved
@@ -8,12 +8,8 @@
 
 ## [Unreleased]
 
-<<<<<<< HEAD
 - Added `id` field as secondary sort to sort config to ensure unique pagination tokens. [#421](https://github.com/stac-utils/stac-fastapi-elasticsearch-opensearch/pull/421)
-
-=======
 - Added default environment variable `STAC_ITEM_LIMIT` to SFEOS for result limiting of returned items and STAC collections [#419](https://github.com/stac-utils/stac-fastapi-elasticsearch-opensearch/pull/419)
->>>>>>> ec928c01
 
 ## [v6.2.0] - 2025-08-27
 
