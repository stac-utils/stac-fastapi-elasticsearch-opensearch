--- conflicted
+++ resolved
@@ -9,7 +9,6 @@
 
 ### Added
 
-<<<<<<< HEAD
 ### Changed
 
 ### Fixed
@@ -18,10 +17,8 @@
 
 ### Added
 
-=======
 - Added logging to bulk insertion methods to provide detailed feedback on errors encountered during operations. [#364](https://github.com/stac-utils/stac-fastapi-elasticsearch-opensearch/pull/364)
 - Introduced the `RAISE_ON_BULK_ERROR` environment variable to control whether bulk insertion methods raise exceptions on errors (`true`) or log warnings and continue processing (`false`). [#364](https://github.com/stac-utils/stac-fastapi-elasticsearch-opensearch/pull/364)
->>>>>>> b8d6c388
 - Added code coverage reporting to the test suite using pytest-cov. [#87](https://github.com/stac-utils/stac-fastapi-elasticsearch-opensearch/issues/87)
 
 ### Changed
@@ -31,14 +28,10 @@
 - Changed item update operation to use Elasticsearch index API instead of delete and create for better efficiency and atomicity. [#75](https://github.com/stac-utils/stac-fastapi-elasticsearch-opensearch/issues/75)
 - Bulk insertion via `BulkTransactionsClient` now strictly validates all STAC Items using the Pydantic model before insertion. Any invalid item will immediately raise a `ValidationError`, ensuring consistent validation with single-item inserts and preventing invalid STAC Items from being stored. This validation is enforced regardless of the `RAISE_ON_BULK_ERROR` setting. [#368](https://github.com/stac-utils/stac-fastapi-elasticsearch-opensearch/pull/368)
 
-
-<<<<<<< HEAD
-=======
 ### Fixed
 
 - Refactored `create_item` and `update_item` methods to share unified logic, ensuring consistent conflict detection, validation, and database operations. [#368](https://github.com/stac-utils/stac-fastapi-elasticsearch-opensearch/pull/368)
 
->>>>>>> b8d6c388
 ## [v4.0.0] - 2025-04-23
 
 ### Added
