# Changelog

All notable changes to this project will be documented in this file.

The format is based on [Keep a Changelog](http://keepachangelog.com/en/1.0.0/)
and this project adheres to [Semantic Versioning](http://semver.org/spec/v2.0.0.html).

<<<<<<< HEAD
## [Unreleased]

### Added

- Added bbox and datetime parameters and functionality to item_collection https://github.com/stac-utils/stac-fastapi-elasticsearch/pull/127
- Added collection_id parameter to create_item function https://github.com/stac-utils/stac-fastapi-elasticsearch/pull/127
- Added item_id and collection_id to update_item https://github.com/stac-utils/stac-fastapi-elasticsearch/pull/127

### Changed

- Updated core stac-fastapi libraries to 2.4.3 from 2.3.0 https://github.com/stac-utils/stac-fastapi-elasticsearch/pull/127
=======
### Added

- The default Collection objects index can be overridden by the `STAC_COLLECTIONS_INDEX` environment variable.
- The default Item objects index prefix can be overridden by the `STAC_ITEMS_INDEX_PREFIX` environment variable.
>>>>>>> bf25781b

## [v0.2.0]

### Deprecated

### Added

- Filter Extension as GET with CQL2-Text and POST with CQL2-JSON,
  supporting the Basic CQL2 and Basic Spatial Operators conformance classes.
- Added Elasticsearch local config to support snapshot/restore to local filesystem

### Fixed

- Fixed search intersects query.
- Corrected the Sort and Query conformance class URIs.

### Changed

- Default to Python 3.10
- Default to Elasticsearch 8.x
- Collection objects are now stored in `collections` index rather than `stac_collections` index
- Item objects are no longer stored in `stac_items`, but in indices per collection named `items_{collection_id}`
- When using bulk ingest, items will continue to be ingested if any of them fail. Previously, the call would fail
  immediately if any items failed.

### Removed

## [v0.1.0]

### Deprecated

### Added

### Fixed

### Changed

- Elasticsearch index mappings updated to be more thorough.
- Endpoints that return items (e.g., /search) now sort the results by 'properties.datetime,id,collection'.
  Previously, there was no sort order defined.
- Db_to_stac serializer moved to core.py for consistency as it existed in both core and database_logic previously.
- Use genexp in execute_search and get_all_collections to return results.
- Added db_to_stac serializer to item_collection method in core.py.

### Removed

## Versions

- [Unreleased]: <https://github.com/stac-utils/stac-fastapi-elasticsearch/tree/v0.2.0...main>
- [v0.2.0]: <https://github.com/stac-utils/stac-fastapi-elasticsearch/tree/v0.1.0...v0.2.0>
- [v0.1.0]: <https://github.com/stac-utils/stac-fastapi-elasticsearch/tree/v0.1.0><|MERGE_RESOLUTION|>--- conflicted
+++ resolved
@@ -5,7 +5,6 @@
 The format is based on [Keep a Changelog](http://keepachangelog.com/en/1.0.0/)
 and this project adheres to [Semantic Versioning](http://semver.org/spec/v2.0.0.html).
 
-<<<<<<< HEAD
 ## [Unreleased]
 
 ### Added
@@ -13,16 +12,13 @@
 - Added bbox and datetime parameters and functionality to item_collection https://github.com/stac-utils/stac-fastapi-elasticsearch/pull/127
 - Added collection_id parameter to create_item function https://github.com/stac-utils/stac-fastapi-elasticsearch/pull/127
 - Added item_id and collection_id to update_item https://github.com/stac-utils/stac-fastapi-elasticsearch/pull/127
+- The default Collection objects index can be overridden by the `STAC_COLLECTIONS_INDEX` environment variable.
+- The default Item objects index prefix can be overridden by the `STAC_ITEMS_INDEX_PREFIX` environment variable.
+
 
 ### Changed
 
 - Updated core stac-fastapi libraries to 2.4.3 from 2.3.0 https://github.com/stac-utils/stac-fastapi-elasticsearch/pull/127
-=======
-### Added
-
-- The default Collection objects index can be overridden by the `STAC_COLLECTIONS_INDEX` environment variable.
-- The default Item objects index prefix can be overridden by the `STAC_ITEMS_INDEX_PREFIX` environment variable.
->>>>>>> bf25781b
 
 ## [v0.2.0]
 
