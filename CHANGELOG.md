# Changelog

All notable changes to this project will be documented in this file.

The format is based on [Keep a Changelog](http://keepachangelog.com/en/1.0.0/)
and this project adheres to [Semantic Versioning](http://semver.org/spec/v2.0.0.html).

## EODHP
The following changes have been made for the EODHP project

### v0.3.10 - 2024-09-30
<<<<<<< HEAD

Bugfix:
- Add missing parameter to `create_item` and `delete_item` calls - `workspace`
=======
Updated Error Codes for Collection, Catalog, and Items Access:
- The applied changes ensure the correct error codes (401 and 403) are returned in the following scenarios:
- Unauthenticated Access: Users who are not logged in cannot access any private workspaces, 
  whether their own or others’.
  Authenticated Access: Logged-in users can only access their own private workspaces.
  Public Access: Access to public workspaces remains unaffected, regardless of the user’s login status.
- Updated all_catalogs and post_search method to return the right error codes(401,403)
>>>>>>> fbed3901

### v0.3.9 - 2024-07-30
Bugfixes:
- Next Links in POST Requests
- Handle case in global search where user has no access to specified catalog or collections

### V0.3.8 - 2024-07-30
Access-Control Logic in Catalog
- Adding access control to catalogs and collections added to the catalogue
- Access limited based on incoming `authorization` header username
- Workspace parameter used when creating/editing entries to ensure workspace has required access to make the requested changes
- Access determined by hashing the provided username or workspace name, storing in elasticsearch and filtering results
### v0.3.7 - 2024-07-02
Catalog creation logic improvement
- Ensure parent catalog exists before creating child
- Two new functions implemented (async and sync) for catalog preparation

Code clean up
  - Comments for nested catalog logic
  - Correct response code for incorrect query parameters when searching
  - Split up collection-search extension from core `/collections` implementation
  - Defining abstract functions for collection and discovery search extensions  

Bugfixes
  - Remove unnecessary parameter from collection-search call
  - Improve discovery-search implementation to ensure all nested catalogs and collections are returned in catalog responses
  - Corrected links in response form `/catalogs` endpoints
### v0.3.6 - 2024-06-14
## Support nested catalogs
- Data within (arbitrarily) nested catalogs can be accessed as before with the provided catalog path parameter, e.g. `/supported-datasets/dataset-1`
- Requires `catalog_path` parameter to be provided to specify where in the catalog directories the data should be placed/recalled from
- Update endpoints to support nested catalog definition in URL path
- Better support for STAC-Browser and pystac python client:
  - Updating link generator logic
### v0.3.5 - 2024-05-31
Support configuration for read-only deployments:
- Allow transaction extensions (including Bulk Transactions) to be disabled by environment variable (STAC_FASTAPI_ENABLE_TRANSACTIONS) at deployment time
- STAC-fastapi instances can be defined as either read-only (transaction endpoints disabled) or read-write (with all transactions endpoints enabled)

The following bugs were also addressed:
- Corrected update catalog functionality to reindex all items sitting within the updated catalog when the catalog id is changed
- Corrected issue with pagination links being broken and added support for discovery and collections search
### v0.3.4 - 2024-05-14
#### Added new endpoint to allow free-text searching of collections and catalogues:
- New endpoints:
  - Discovery Search (GET/POST)
  - This queries title, description and keyword (collections only) fields when available
#### Added support for catalogues to split up collections and items into catalogues of data
  - This leads to updates for the following endpoints to filter by catalogues:
    - Get Collection
    - Get ItemCollection
    - Get CatalogCollections
    - Create Item
    - Update Item
    - Delete Item
    - Create Collection
    - Update Collection
    - Delete Collection
  - New endpoints added for catalogues:
    - Update Catalog
    - Create Catalog
    - Delete Catalog
    - Get Catalogs
##### Minor changes
- Update to the datetime handling for Get ItemCollection to include string converter.
### v0.3.3 - 2024-05-08
Including fix to address incorrect links returned from `/search` and `/collection-search` endpoints defining the `self` and `next` item locations.
### v0.3.2 - 2024-05-01
Bugfixes:
- Bugfix for missing collection search links
- Bugfix to address JSON validation error in search results
### V0.3.1 - 2024-04-26
General code clean up to improve initialisation commands
### V3.0.0 - 2024-04-23
Added [collection search](https://github.com/stac-api-extensions/collection-search) to STAC Fastapi  allowing spatial and temporal searching of collections by BBOX and datetime.

## [Unreleased]

## [v2.2.0]

### Added

- use index templates for Collection and Item indices [#208](https://github.com/stac-utils/stac-fastapi-elasticsearch-opensearch/discussions/208)
- Added API `title`, `version`, and `description` parameters from environment variables `STAC_FASTAPI_TITLE`, `STAC_FASTAPI_VERSION` and `STAC_FASTAPI_DESCRIPTION`, respectively. [#207](https://github.com/stac-utils/stac-fastapi-elasticsearch-opensearch/pull/207)
- Added a `STAC_FASTAPI_ROOT_PATH` environment variable to define the root path. Useful when working with an API gateway or load balancer. [#221](https://github.com/stac-utils/stac-fastapi-elasticsearch-opensearch/pull/221)
- Added mkdocs, pdocs, to generate docs and push to gh pages via workflow. Updated documentation. [#223](https://github.com/stac-utils/stac-fastapi-elasticsearch-opensearch/pull/223)


### Changed

- Updated the pip_docker example to use stac-fastapi.elasticsearch 2.1.0 and the elasticsearch 8.11.0 docker image. [#216](https://github.com/stac-utils/stac-fastapi-elasticsearch-opensearch/pull/216)
- Updated the Data Loader CLI tool to accept a base_url, a data directory, a custom collection id, and an option to use bulk insert. [#218](https://github.com/stac-utils/stac-fastapi-elasticsearch-opensearch/pull/218)
- Changed the default `ca_certs` value to use `certifi.where()` to find the installed certificate authority. [#222](https://github.com/stac-utils/stac-fastapi-elasticsearch-opensearch/pull/222)

### Fixed

- URL encode next href: [#215](https://github.com/stac-utils/stac-fastapi-elasticsearch-opensearch/issues/215)
- Do not overwrite links in Item and Collection objects before persisting in database [#210](https://github.com/stac-utils/stac-fastapi-elasticsearch-opensearch/issues/210)

## [v2.1.0]

### Added

- Added explicit mapping for ID in `ES_COLLECTIONS_MAPPINGS` [#198](https://github.com/stac-utils/stac-fastapi-elasticsearch-opensearch/pull/198)

### Changed

- Removed database logic from core.py all_collections [#196](https://github.com/stac-utils/stac-fastapi-elasticsearch-opensearch/pull/196)
- Changed OpenSearch config ssl_version to SSLv23 [#200](https://github.com/stac-utils/stac-fastapi-elasticsearch-opensearch/pull/200)

### Fixed

## [v2.0.0]

### Added

- Added core library package for common logic [#186](https://github.com/stac-utils/stac-fastapi-elasticsearch-opensearch/pull/186)

### Changed

- Moved Elasticsearch and Opensearch backends into separate packages [#186](https://github.com/stac-utils/stac-fastapi-elasticsearch-opensearch/pull/186)

### Fixed

- Allow additional top-level properties on collections [#191](https://github.com/stac-utils/stac-fastapi-elasticsearch-opensearch/pull/191)

## [v1.1.0]

### Added

- Advanced comparison (LIKE, IN, BETWEEN) operators to the Filter extension [#178](https://github.com/stac-utils/stac-fastapi-elasticsearch/pull/178)
- Collection update endpoint no longer delete all sub items [#177](https://github.com/stac-utils/stac-fastapi-elasticsearch/pull/177)
- OpenSearch 2.11.1 support [#188](https://github.com/stac-utils/stac-fastapi-elasticsearch/pull/188)

### Changed

- Elasticsearch drivers from 7.17.9 to 8.11.0 [#169](https://github.com/stac-utils/stac-fastapi-elasticsearch/pull/169)
- Collection update endpoint no longer delete all sub items [#177](https://github.com/stac-utils/stac-fastapi-elasticsearch/pull/177)

### Fixed

- Exclude unset fields in search response [#166](https://github.com/stac-utils/stac-fastapi-elasticsearch/issues/166)
- Upgrade stac-fastapi to v2.4.9 [#172](https://github.com/stac-utils/stac-fastapi-elasticsearch/pull/172)
- Set correct default filter-lang for GET /search requests [#179](https://github.com/stac-utils/stac-fastapi-elasticsearch/issues/179)

## [v1.0.0]

### Added

- Collection-level Assets to the CollectionSerializer [#148](https://github.com/stac-utils/stac-fastapi-elasticsearch/issues/148)
- Pagination for /collections - GET all collections - route [#164](https://github.com/stac-utils/stac-fastapi-elasticsearch/pull/164)
- Examples folder with example docker setup for running sfes from pip [#147](https://github.com/stac-utils/stac-fastapi-elasticsearch/pull/147)
- GET /search filter extension queries [#163](https://github.com/stac-utils/stac-fastapi-elasticsearch/pull/163)
- Added support for GET /search intersection queries [#158](https://github.com/stac-utils/stac-fastapi-elasticsearch/issues/158)

### Changed

- Update elasticsearch version from 8.1.3 to 8.10.4 in cicd, gh actions [#164](https://github.com/stac-utils/stac-fastapi-elasticsearch/pull/164)
- Updated core stac-fastapi libraries to 2.4.8 from 2.4.3 [#151](https://github.com/stac-utils/stac-fastapi-elasticsearch/pull/151)
- Use aliases on Elasticsearch indices, add number suffix in index name. [#152](https://github.com/stac-utils/stac-fastapi-elasticsearch/pull/152)

### Fixed

- Corrected the closing of client connections in ES index management functions [#132](https://github.com/stac-utils/stac-fastapi-elasticsearch/issues/132)
- Corrected the automatic converstion of float values to int when building Filter Clauses [#135](https://github.com/stac-utils/stac-fastapi-elasticsearch/issues/135)
- Do not index `proj:geometry` field as geo_shape [#154](https://github.com/stac-utils/stac-fastapi-elasticsearch/issues/154)
- Remove unsupported characters from Elasticsearch index names [#153](https://github.com/stac-utils/stac-fastapi-elasticsearch/issues/153)
- Fixed GET /search sortby requests [#25](https://github.com/stac-utils/stac-fastapi-elasticsearch/issues/25)


## [v0.3.0]

### Added

- Added bbox and datetime parameters and functionality to item_collection [#127](https://github.com/stac-utils/stac-fastapi-elasticsearch/pull/127)
- Added collection_id parameter to create_item function [#127](https://github.com/stac-utils/stac-fastapi-elasticsearch/pull/127)
- Added item_id and collection_id to update_item [#127](https://github.com/stac-utils/stac-fastapi-elasticsearch/pull/127)
- The default Collection objects index can be overridden by the `STAC_COLLECTIONS_INDEX` environment variable [#128](https://github.com/stac-utils/stac-fastapi-elasticsearch/pull/128)
- The default Item objects index prefix can be overridden by the `STAC_ITEMS_INDEX_PREFIX` environment variable [#128](https://github.com/stac-utils/stac-fastapi-elasticsearch/pull/128)
- Fields Extension [#129](https://github.com/stac-utils/stac-fastapi-elasticsearch/pull/129)
- Support for Python 3.11 [#131](https://github.com/stac-utils/stac-fastapi-elasticsearch/pull/131)

### Changed

- Updated core stac-fastapi libraries to 2.4.3 from 2.3.0 [#127](https://github.com/stac-utils/stac-fastapi-elasticsearch/pull/127)


## [v0.2.0]

### Added

- Filter Extension as GET with CQL2-Text and POST with CQL2-JSON,
  supporting the Basic CQL2 and Basic Spatial Operators conformance classes.
- Added Elasticsearch local config to support snapshot/restore to local filesystem

### Fixed

- Fixed search intersects query.
- Corrected the Sort and Query conformance class URIs.

### Changed

- Default to Python 3.10
- Default to Elasticsearch 8.x
- Collection objects are now stored in `collections` index rather than `stac_collections` index
- Item objects are no longer stored in `stac_items`, but in indices per collection named `items_{collection_id}`
- When using bulk ingest, items will continue to be ingested if any of them fail. Previously, the call would fail
  immediately if any items failed.


## [v0.1.0]

### Changed

- Elasticsearch index mappings updated to be more thorough.
- Endpoints that return items (e.g., /search) now sort the results by 'properties.datetime,id,collection'.
  Previously, there was no sort order defined.
- Db_to_stac serializer moved to core.py for consistency as it existed in both core and database_logic previously.
- Use genexp in execute_search and get_all_collections to return results.
- Added db_to_stac serializer to item_collection method in core.py.


[Unreleased]: <https://github.com/stac-utils/stac-fastapi-elasticsearch/tree/v2.2.0...main>
[v2.2.0]: <https://github.com/stac-utils/stac-fastapi-elasticsearch/tree/v2.1.0...v2.2.0>
[v2.1.0]: <https://github.com/stac-utils/stac-fastapi-elasticsearch/tree/v2.0.0...v2.1.0>
[v2.0.0]: <https://github.com/stac-utils/stac-fastapi-elasticsearch/tree/v1.1.0...v2.0.0>
[v1.1.0]: <https://github.com/stac-utils/stac-fastapi-elasticsearch/tree/v1.0.0...v1.1.0>
[v1.0.0]: <https://github.com/stac-utils/stac-fastapi-elasticsearch/tree/v0.3.0...v1.0.0>
[v0.3.0]: <https://github.com/stac-utils/stac-fastapi-elasticsearch/tree/v0.2.0...v0.3.0>
[v0.2.0]: <https://github.com/stac-utils/stac-fastapi-elasticsearch/tree/v0.1.0...v0.2.0>
[v0.1.0]: <https://github.com/stac-utils/stac-fastapi-elasticsearch/tree/v0.1.0><|MERGE_RESOLUTION|>--- conflicted
+++ resolved
@@ -9,11 +9,7 @@
 The following changes have been made for the EODHP project
 
 ### v0.3.10 - 2024-09-30
-<<<<<<< HEAD
-
-Bugfix:
-- Add missing parameter to `create_item` and `delete_item` calls - `workspace`
-=======
+
 Updated Error Codes for Collection, Catalog, and Items Access:
 - The applied changes ensure the correct error codes (401 and 403) are returned in the following scenarios:
 - Unauthenticated Access: Users who are not logged in cannot access any private workspaces, 
@@ -21,7 +17,9 @@
   Authenticated Access: Logged-in users can only access their own private workspaces.
   Public Access: Access to public workspaces remains unaffected, regardless of the user’s login status.
 - Updated all_catalogs and post_search method to return the right error codes(401,403)
->>>>>>> fbed3901
+
+Bugfix:
+- Add missing parameter to `create_item` and `delete_item` calls - `workspace`
 
 ### v0.3.9 - 2024-07-30
 Bugfixes:
