# Changelog

All notable changes to this project will be documented in this file.

The format is based on [Keep a Changelog](http://keepachangelog.com/en/1.0.0/)
and this project adheres to [Semantic Versioning](http://semver.org/spec/v2.0.0.html).


## [Unreleased]

### Changed

<<<<<<< HEAD
- Improved datetime query handling to only check start and end datetime values when datetime is None
=======
- Optimize data_loader.py script [#395](https://github.com/stac-utils/stac-fastapi-elasticsearch-opensearch/pull/395)

### Removed

- Removed `requests` dev dependency [#395](https://github.com/stac-utils/stac-fastapi-elasticsearch-opensearch/pull/395)
>>>>>>> 69590cd9

## [v5.0.0a1] - 2025-05-30

### Changed

- Updated mkdocs/ sfeos doucmentation page [#386](https://github.com/stac-utils/stac-fastapi-elasticsearch-opensearch/pull/386)

### Fixed

- Added the ability to authenticate with OpenSearch/ElasticSearch with SSL disabled [#388](https://github.com/stac-utils/stac-fastapi-elasticsearch-opensearch/pull/388)

## [v5.0.0a0] - 2025-05-29

### Added

- Created new `sfeos_helpers` package to improve code organization and maintainability [#376](https://github.com/stac-utils/stac-fastapi-elasticsearch-opensearch/pull/376)
- Added introduction section - What is stac-fastapi-elasticsearch-opensearch? - to README [#384](https://github.com/stac-utils/stac-fastapi-elasticsearch-opensearch/pull/384)

### Changed

- Refactored utility functions into dedicated modules within `sfeos_helpers` [#376](https://github.com/stac-utils/stac-fastapi-elasticsearch-opensearch/pull/376):
  - Created `database` package with specialized modules for index, document, and utility operations
  - Created `aggregation` package for Elasticsearch/OpenSearch-specific aggregation functionality
  - Moved shared logic from core module to helper functions for better code reuse
  - Separated utility functions from constant mappings for clearer code organization
- Updated documentation to reflect recent code refactoring  [#376](https://github.com/stac-utils/stac-fastapi-elasticsearch-opensearch/pull/376)
- Improved README documentation with consistent formatting and enhanced sections [#381](https://github.com/stac-utils/stac-fastapi-elasticsearch-opensearch/pull/381):
  - Added sfeos logo and banner
  - Added a comprehensive Quick Start guide
  - Reorganized sections for better navigation
  - Reformatted content with bullet points for improved readability
  - Added more detailed examples for API interaction
  
### Fixed

## [v4.2.0] - 2025-05-15

### Added

- Added dynamic queryables mapping for search and aggregations [#375](https://github.com/stac-utils/stac-fastapi-elasticsearch-opensearch/pull/375)
- Added configurable landing page ID `STAC_FASTAPI_LANDING_PAGE_ID` [#352](https://github.com/stac-utils/stac-fastapi-elasticsearch-opensearch/pull/352)
- Added support for `S_CONTAINS`, `S_WITHIN`, `S_DISJOINT` spatial filter operations [#371](https://github.com/stac-utils/stac-fastapi-elasticsearch-opensearch/issues/371)
- Introduced the `DATABASE_REFRESH` environment variable to control whether database operations refresh the index immediately after changes. If set to `true`, changes will be immediately searchable. If set to `false`, changes may not be immediately visible but can improve performance for bulk operations. If set to `wait_for`, changes will wait for the next refresh cycle to become visible. [#370](https://github.com/stac-utils/stac-fastapi-elasticsearch-opensearch/pull/370)
- Added the `ENABLE_TRANSACTIONS_EXTENSIONS` environment variable to enable or disable the Transactions and Bulk Transactions API extensions. When set to `false`, endpoints provided by `TransactionsClient` and `BulkTransactionsClient` are not available. This allows for flexible deployment scenarios and improved API control. [#374](https://github.com/stac-utils/stac-fastapi-elasticsearch-opensearch/pull/374)

### Changed

- Refactored CRUD methods in `TransactionsClient` to use the `validate_refresh` helper method for consistent and reusable handling of the `refresh` parameter. [#370](https://github.com/stac-utils/stac-fastapi-elasticsearch-opensearch/pull/370)

### Fixed

- Fixed an issue where some routes were not passing the `refresh` parameter from `kwargs` to the database logic, ensuring consistent behavior across all CRUD operations. [#370](https://github.com/stac-utils/stac-fastapi-elasticsearch-opensearch/pull/370)

## [v4.1.0] - 2025-05-09

### Added

- Added logging to bulk insertion methods to provide detailed feedback on errors encountered during operations. [#364](https://github.com/stac-utils/stac-fastapi-elasticsearch-opensearch/pull/364)
- Introduced the `RAISE_ON_BULK_ERROR` environment variable to control whether bulk insertion methods raise exceptions on errors (`true`) or log warnings and continue processing (`false`). [#364](https://github.com/stac-utils/stac-fastapi-elasticsearch-opensearch/pull/364)
- Added code coverage reporting to the test suite using pytest-cov. [#87](https://github.com/stac-utils/stac-fastapi-elasticsearch-opensearch/issues/87)

### Changed

- Updated dynamic mapping for items to map long values to double versus float. [#326](https://github.com/stac-utils/stac-fastapi-elasticsearch-opensearch/pull/326)
- Extended Datetime Search to search on start_datetime and end_datetime as well as datetime fields. [#182](https://github.com/stac-utils/stac-fastapi-elasticsearch/pull/182)
- Changed item update operation to use Elasticsearch index API instead of delete and create for better efficiency and atomicity. [#75](https://github.com/stac-utils/stac-fastapi-elasticsearch-opensearch/issues/75)
- Bulk insertion via `BulkTransactionsClient` now strictly validates all STAC Items using the Pydantic model before insertion. Any invalid item will immediately raise a `ValidationError`, ensuring consistent validation with single-item inserts and preventing invalid STAC Items from being stored. This validation is enforced regardless of the `RAISE_ON_BULK_ERROR` setting. [#368](https://github.com/stac-utils/stac-fastapi-elasticsearch-opensearch/pull/368)

### Changed

### Fixed

- Refactored `create_item` and `update_item` methods to share unified logic, ensuring consistent conflict detection, validation, and database operations. [#368](https://github.com/stac-utils/stac-fastapi-elasticsearch-opensearch/pull/368)

## [v4.0.0] - 2025-04-23

### Added
- Added support for dynamically-generated queryables based on Elasticsearch/OpenSearch mappings, with extensible metadata augmentation [#351](https://github.com/stac-utils/stac-fastapi-elasticsearch-opensearch/pull/351)
- Included default queryables configuration for seamless integration. [#351](https://github.com/stac-utils/stac-fastapi-elasticsearch-opensearch/pull/351)
- Added support for high-performance direct response mode for both Elasticsearch and Opensearch backends, controlled by the `ENABLE_DIRECT_RESPONSE` environment variable. When enabled (`ENABLE_DIRECT_RESPONSE=true`), endpoints return Starlette Response objects directly, bypassing FastAPI's jsonable_encoder and Pydantic serialization for significantly improved performance on large search responses. **Note:** In this mode, all FastAPI dependencies (including authentication, custom status codes, and validation) are disabled for all routes. Default is `false` for safety. A warning is logged at startup if enabled. See [issue #347](https://github.com/stac-utils/stac-fastapi-elasticsearch-opensearch/issues/347) and [PR #359](https://github.com/stac-utils/stac-fastapi-elasticsearch-opensearch/pull/359).
- Added robust tests for the `ENABLE_DIRECT_RESPONSE` environment variable, covering both Elasticsearch and OpenSearch backends. Tests gracefully handle missing backends by attempting to import both configs and skipping if neither is available. [#359](https://github.com/stac-utils/stac-fastapi-elasticsearch-opensearch/pull/359)

### Changed
- Refactored database logic to reduce duplication [#351](https://github.com/stac-utils/stac-fastapi-elasticsearch-opensearch/pull/351)
- Replaced `fastapi-slim` with `fastapi` dependency [#351](https://github.com/stac-utils/stac-fastapi-elasticsearch-opensearch/pull/351)
- Changed minimum Python version to 3.9 [#354](https://github.com/stac-utils/stac-fastapi-elasticsearch-opensearch/pull/354)
- Updated stac-fastapi api, types, and extensions libraries to 5.1.1 from 3.0.0 and made various associated changes [#354](https://github.com/stac-utils/stac-fastapi-elasticsearch-opensearch/pull/354)
- Changed makefile commands from 'docker-compose' to 'docker compose' [#354](https://github.com/stac-utils/stac-fastapi-elasticsearch-opensearch/pull/354)
- Updated package names in setup.py files to use underscores instead of periods for PEP 625 compliance [#358](https://github.com/stac-utils/stac-fastapi-elasticsearch-opensearch/pull/358)
  - Changed `stac_fastapi.opensearch` to `stac_fastapi_opensearch`
  - Changed `stac_fastapi.elasticsearch` to `stac_fastapi_elasticsearch`
  - Changed `stac_fastapi.core` to `stac_fastapi_core`
  - Updated all related dependencies to use the new naming convention
- Renamed `docker-compose.yml` to `compose.yml` to align with Docker Compose V2 conventions [#358](https://github.com/stac-utils/stac-fastapi-elasticsearch-opensearch/pull/358)
- Removed deprecated `version` field from all compose files [#358](https://github.com/stac-utils/stac-fastapi-elasticsearch-opensearch/pull/358)
- Updated `STAC_FASTAPI_VERSION` environment variables to 4.0.0 in all compose files [#362](https://github.com/stac-utils/stac-fastapi-elasticsearch-opensearch/pull/362)
- Bumped version from 4.0.0a2 to 4.0.0 for the PEP 625 compliant release [#362](https://github.com/stac-utils/stac-fastapi-elasticsearch-opensearch/pull/362)
- Updated dependency requirements to use compatible release specifiers (~=) for more controlled updates while allowing for bug fixes and security patches [#358](https://github.com/stac-utils/stac-fastapi-elasticsearch-opensearch/issues/358)
- Removed elasticsearch-dsl dependency as it's now part of the elasticsearch package since version 8.18.0 [#358](https://github.com/stac-utils/stac-fastapi-elasticsearch-opensearch/issues/358)
- Updated test suite to use `httpx.ASGITransport(app=...)` for FastAPI app testing (removes deprecation warning). [#359](https://github.com/stac-utils/stac-fastapi-elasticsearch-opensearch/pull/359)
- Updated stac-fastapi parent libraries to 5.2.0. [#359](https://github.com/stac-utils/stac-fastapi-elasticsearch-opensearch/pull/359)
- Migrated Elasticsearch index template creation from legacy `put_template` to composable `put_index_template` API in `database_logic.py`. This resolves deprecation warnings and ensures compatibility with Elasticsearch 7.x and 8.x. [#359](https://github.com/stac-utils/stac-fastapi-elasticsearch-opensearch/pull/359)
- Updated all Pydantic models to use `ConfigDict` instead of class-based `Config` for Pydantic v2 compatibility. This resolves deprecation warnings and prepares for Pydantic v3. [#359](https://github.com/stac-utils/stac-fastapi-elasticsearch-opensearch/pull/359)
- Migrated all Pydantic `@root_validator` validators to `@model_validator` for Pydantic v2 compatibility. [#359](https://github.com/stac-utils/stac-fastapi-elasticsearch-opensearch/pull/359)
- Migrated startup event handling from deprecated `@app.on_event("startup")` to FastAPI's recommended lifespan context manager. This removes deprecation warnings and ensures compatibility with future FastAPI versions. [#361](https://github.com/stac-utils/stac-fastapi-elasticsearch-opensearch/pull/361)
- Refactored all boolean environment variable parsing in both Elasticsearch and OpenSearch backends to use the shared `get_bool_env` utility. This ensures robust and consistent handling of environment variables such as `ES_USE_SSL`, `ES_HTTP_COMPRESS`, and `ES_VERIFY_CERTS` across both backends. [#359](https://github.com/stac-utils/stac-fastapi-elasticsearch-opensearch/pull/359)

### Fixed
- Improved performance of `mk_actions` and `filter-links` methods [#351](https://github.com/stac-utils/stac-fastapi-elasticsearch-opensearch/pull/351)
- Fixed inheritance relating to BaseDatabaseSettings and ApiBaseSettings [#355](https://github.com/stac-utils/stac-fastapi-elasticsearch-opensearch/pull/355)
- Fixed delete_item and delete_collection methods return types [#355](https://github.com/stac-utils/stac-fastapi-elasticsearch-opensearch/pull/355)
- Fixed inheritance relating to DatabaseLogic and BaseDatabaseLogic, and ApiBaseSettings [#355](https://github.com/stac-utils/stac-fastapi-elasticsearch-opensearch/pull/355)

## [v3.2.5] - 2025-04-07

### Added

- Option to configure multiple Elasticsearch/OpenSearch hosts and enable `http_compress`. [#349](https://github.com/stac-utils/stac-fastapi-elasticsearch-opensearch/pull/349)

## [v3.2.4] - 2025-03-14

### Added

- Support python 3.13 in SFEOS Core, Opensearch and ElasticSearch. [#330](https://github.com/stac-utils/stac-fastapi-elasticsearch-opensearch/pull/330)

## [v3.2.3] - 2025-02-11

### Changed

- Added note on the use of the default `*` use in route authentication dependecies. [#325](https://github.com/stac-utils/stac-fastapi-elasticsearch-opensearch/pull/325)
- Update item index naming and aliasing to allow capitalisation of collection ids [#329](https://github.com/stac-utils/stac-fastapi-elasticsearch-opensearch/pull/329)
- Bugfixes for the `IsNull` operator and datetime filtering [#330](https://github.com/stac-utils/stac-fastapi-elasticsearch-opensearch/pull/330)

## [v3.2.2] - 2024-12-15

### Changed

- Use base64 encoded JSON string of sort keys as pagination token instead of comma-separated string [#323](https://github.com/stac-utils/stac-fastapi-elasticsearch-opensearch/pull/323)

## [v3.2.1] - 2024-11-14

### Added

- Added `dockerfiles/Dockerfile.ci.os` and `dockerfiles/Dockerfile.ci.es`, along with their respective entrypoints [#311](https://github.com/stac-utils/stac-fastapi-elasticsearch-opensearch/pull/311)

### Changed

- Updated the `publish.yml` workflow to include Docker image publishing to GitHub Container Registry [#311](https://github.com/stac-utils/stac-fastapi-elasticsearch-opensearch/pull/311)
- Improved the README with detailed descriptions of the new Docker images, providing guidance for images. [#311](https://github.com/stac-utils/stac-fastapi-elasticsearch-opensearch/pull/311)
- Aggregation ElasticSearch `total_count` bugfix, moved aggregation text to docs. [#314](https://github.com/stac-utils/stac-fastapi-elasticsearch-opensearch/pull/314)

## [v3.2.0] - 2024-10-09

### Added

- Added `datetime_frequency_interval` parameter for `datetime_frequency` aggregation. [#294](https://github.com/stac-utils/stac-fastapi-elasticsearch-opensearch/pull/294)
- Added rate limiting functionality with configurable limits using environment variable `STAC_FASTAPI_RATE_LIMIT`, example: `500/minute`. [#303](https://github.com/stac-utils/stac-fastapi-elasticsearch-opensearch/pull/303)
- Added publish.yml to automatically publish new releases to PyPI [#305](https://github.com/stac-utils/stac-fastapi-elasticsearch-opensearch/pull/305)

### Changed

- Updated CollectionLinks to generate correct `self` link for collections endpoint. [#297](https://github.com/stac-utils/stac-fastapi-elasticsearch-opensearch/pull/297)
- Refactored aggregation in database logic. [#294](https://github.com/stac-utils/stac-fastapi-elasticsearch-opensearch/pull/294)
- Fixed the `self` link for the `/collections/{collection_id}/aggregations` endpoint. [#295](https://github.com/stac-utils/stac-fastapi-elasticsearch-opensearch/pull/295)

## [v3.1.0] - 2024-09-02

### Added

- Added support for FreeTextExtension. [#227](https://github.com/stac-utils/stac-fastapi-elasticsearch-opensearch/pull/227)

### Changed

- Support escaped backslashes in CQL2 `LIKE` queries, and reject invalid (or incomplete) escape sequences. [#286](https://github.com/stac-utils/stac-fastapi-elasticsearch-opensearch/pull/286)

## [v3.0.0] - 2024-08-14

### Changed

- Aggregation bug fixes [#281](https://github.com/stac-utils/stac-fastapi-elasticsearch-opensearch/pull/281)
- Updated stac-fastapi libraries to v3.0.0 [#282](https://github.com/stac-utils/stac-fastapi-elasticsearch-opensearch/pull/282)

## [v3.0.0a3] - 2024-07-17

### Added

- Added an implementation of the Aggregation Extension. Enables spatial, frequency distribution, and datetime distribution aggregations. [#276](https://github.com/stac-utils/stac-fastapi-elasticsearch-opensearch/pull/276)
- Added support for route depndencies configuration through the STAC_FASTAPI_ROUTE_DEPENDENCIES environment variable, directly or via json file. Allows for fastapi's inbuilt OAuth2 flows to be used as dependencies. Custom dependencies can also be written, see Basic Auth for an example. [#251](https://github.com/stac-utils/stac-fastapi-elasticsearch-opensearch/pull/251)
- Added docker-compose.route_dependencies_file.yml that gives an example of OAuth2 workflow using keycloak as the identity provider. [#251](https://github.com/stac-utils/stac-fastapi-elasticsearch-opensearch/pull/251)
- Added docker-compose.route_dependencies_env.yml that gives an example using the STAC_FASTAPI_ROUTE_DEPENDENCIES environment variable. [#251](https://github.com/stac-utils/stac-fastapi-elasticsearch-opensearch/pull/251)

### Changed

- Updated to stac-fastapi 3.0.0a4. [#275](https://github.com/stac-utils/stac-fastapi-elasticsearch-opensearch/pull/275)
- Converted Basic auth to a route dependency and merged with new route depndencies method. [#251](https://github.com/stac-utils/stac-fastapi-elasticsearch-opensearch/pull/251)
- Updated docker-compose.basic_auth_protected.yml to use STAC_FASTAPI_ROUTE_DEPENDENCIES environment variable. [#251](https://github.com/stac-utils/stac-fastapi-elasticsearch-opensearch/pull/251)

## [v3.0.0a2]

### Added

- Queryables landing page and collection links when the Filter Extension is enabled [#267](https://github.com/stac-utils/stac-fastapi-elasticsearch-opensearch/pull/267)

### Changed

- Updated stac-fastapi libraries to v3.0.0a1 [#265](https://github.com/stac-utils/stac-fastapi-elasticsearch-opensearch/pull/265)
- Updated stac-fastapi libraries to v3.0.0a3 [#269](https://github.com/stac-utils/stac-fastapi-elasticsearch-opensearch/pull/269)
- Converted Basic auth to a route dependency and merged with new route depndencies method. [#251](https://github.com/stac-utils/stac-fastapi-elasticsearch-opensearch/pull/251)
- Updated docker-compose.basic_auth_protected.yml to use STAC_FASTAPI_ROUTE_DEPENDENCIES environment variable. [#251](https://github.com/stac-utils/stac-fastapi-elasticsearch-opensearch/pull/251)

### Fixed

- API sort extension tests [#264](https://github.com/stac-utils/stac-fastapi-elasticsearch-opensearch/pull/264)
- Basic auth permission fix for checking route path instead of absolute path [#266](https://github.com/stac-utils/stac-fastapi-elasticsearch-opensearch/pull/266)
- Remove deprecated filter_fields property, return all properties as default [#269](https://github.com/stac-utils/stac-fastapi-elasticsearch-opensearch/pull/269)

## [v3.0.0a1]

### Changed

- Unskip temporal open window test [#254](https://github.com/stac-utils/stac-fastapi-elasticsearch-opensearch/pull/254)
- Removed deprecated context extension [#255](https://github.com/stac-utils/stac-fastapi-elasticsearch-opensearch/pull/255)
- Remove duplicated code from stac_fastapi.types [#257](https://github.com/stac-utils/stac-fastapi-elasticsearch-opensearch/pull/257)

## [v3.0.0a0]

### Added

- Symlinks from project-specific readme files to main readme [#250](https://github.com/stac-utils/stac-fastapi-elasticsearch-opensearch/pull/250)
- Support for Python 3.12 [#234](https://github.com/stac-utils/stac-fastapi-elasticsearch/pull/234)

### Changed

- Updated stac-fastapi parent libraries to v3.0.0a0 [#234](https://github.com/stac-utils/stac-fastapi-elasticsearch-opensearch/pull/234)
- Removed pystac dependency [#234](https://github.com/stac-utils/stac-fastapi-elasticsearch-opensearch/pull/234)

### Fixed

- Fixed issue where paginated search queries would return a `next_token` on the last page [#243](https://github.com/stac-utils/stac-fastapi-elasticsearch-opensearch/pull/243)

## [v2.4.1]

### Added

- A test to ensure that pagination correctly returns expected links, particularly verifying the absence of a 'next' link on the last page of results [#244](https://github.com/stac-utils/stac-fastapi-elasticsearch-opensearch/pull/244)

### Fixed

- Fixed issue where searches return an empty `links` array [#241](https://github.com/stac-utils/stac-fastapi-elasticsearch-opensearch/pull/241)

## [v2.4.0]

### Added

- Added option to include Basic Auth [#232](https://github.com/stac-utils/stac-fastapi-elasticsearch-opensearch/pull/232)

### Changed

- Upgrade stac-fastapi libaries to v2.5.5 [#237](https://github.com/stac-utils/stac-fastapi-elasticsearch-opensearch/pull/237)

### Fixed

- Fixed `POST /collections/test-collection/items` returning an item with an empty links array [#236](https://github.com/stac-utils/stac-fastapi-elasticsearch-opensearch/pull/236)

## [v2.3.0]

### Changed

- Upgraded stac-fastapi libraries to v2.5.3 from v2.4.9 [#172](https://github.com/stac-utils/stac-fastapi-elasticsearch/pull/172)

## [v2.2.0]

### Added

- use index templates for Collection and Item indices [#208](https://github.com/stac-utils/stac-fastapi-elasticsearch-opensearch/discussions/208)
- Added API `title`, `version`, and `description` parameters from environment variables `STAC_FASTAPI_TITLE`, `STAC_FASTAPI_VERSION` and `STAC_FASTAPI_DESCRIPTION`, respectively. [#207](https://github.com/stac-utils/stac-fastapi-elasticsearch-opensearch/pull/207)
- Added a `STAC_FASTAPI_ROOT_PATH` environment variable to define the root path. Useful when working with an API gateway or load balancer. [#221](https://github.com/stac-utils/stac-fastapi-elasticsearch-opensearch/pull/221)
- Added mkdocs, pdocs, to generate docs and push to gh pages via workflow. Updated documentation. [#223](https://github.com/stac-utils/stac-fastapi-elasticsearch-opensearch/pull/223)

### Changed

- Updated the pip_docker example to use stac-fastapi.elasticsearch 2.1.0 and the elasticsearch 8.11.0 docker image. [#216](https://github.com/stac-utils/stac-fastapi-elasticsearch-opensearch/pull/216)
- Updated the Data Loader CLI tool to accept a base_url, a data directory, a custom collection id, and an option to use bulk insert. [#218](https://github.com/stac-utils/stac-fastapi-elasticsearch-opensearch/pull/218)
- Changed the default `ca_certs` value to use `certifi.where()` to find the installed certificate authority. [#222](https://github.com/stac-utils/stac-fastapi-elasticsearch-opensearch/pull/222)

### Fixed

- URL encode next href: [#215](https://github.com/stac-utils/stac-fastapi-elasticsearch-opensearch/issues/215)
- Do not overwrite links in Item and Collection objects before persisting in database [#210](https://github.com/stac-utils/stac-fastapi-elasticsearch-opensearch/issues/210)

## [v2.1.0]

### Added

- Added explicit mapping for ID in `ES_COLLECTIONS_MAPPINGS` [#198](https://github.com/stac-utils/stac-fastapi-elasticsearch-opensearch/pull/198)

### Changed

- Removed database logic from core.py all_collections [#196](https://github.com/stac-utils/stac-fastapi-elasticsearch-opensearch/pull/196)
- Changed OpenSearch config ssl_version to SSLv23 [#200](https://github.com/stac-utils/stac-fastapi-elasticsearch-opensearch/pull/200)

### Fixed

## [v2.0.0]

### Added

- Added core library package for common logic [#186](https://github.com/stac-utils/stac-fastapi-elasticsearch-opensearch/pull/186)

### Changed

- Moved Elasticsearch and Opensearch backends into separate packages [#186](https://github.com/stac-utils/stac-fastapi-elasticsearch-opensearch/pull/186)

### Fixed

- Allow additional top-level properties on collections [#191](https://github.com/stac-utils/stac-fastapi-elasticsearch-opensearch/pull/191)

## [v1.1.0]

### Added

- Advanced comparison (LIKE, IN, BETWEEN) operators to the Filter extension [#178](https://github.com/stac-utils/stac-fastapi-elasticsearch/pull/178)
- Collection update endpoint no longer delete all sub items [#177](https://github.com/stac-utils/stac-fastapi-elasticsearch/pull/177)
- OpenSearch 2.11.1 support [#188](https://github.com/stac-utils/stac-fastapi-elasticsearch/pull/188)

### Changed

- Elasticsearch drivers from 7.17.9 to 8.11.0 [#169](https://github.com/stac-utils/stac-fastapi-elasticsearch/pull/169)
- Collection update endpoint no longer delete all sub items [#177](https://github.com/stac-utils/stac-fastapi-elasticsearch/pull/177)

### Fixed

- Exclude unset fields in search response [#166](https://github.com/stac-utils/stac-fastapi-elasticsearch/issues/166)
- Upgrade stac-fastapi to v2.4.9 [#172](https://github.com/stac-utils/stac-fastapi-elasticsearch/pull/172)
- Set correct default filter-lang for GET /search requests [#179](https://github.com/stac-utils/stac-fastapi-elasticsearch/issues/179)

## [v1.0.0]

### Added

- Collection-level Assets to the CollectionSerializer [#148](https://github.com/stac-utils/stac-fastapi-elasticsearch/issues/148)
- Pagination for /collections - GET all collections - route [#164](https://github.com/stac-utils/stac-fastapi-elasticsearch/pull/164)
- Examples folder with example docker setup for running sfes from pip [#147](https://github.com/stac-utils/stac-fastapi-elasticsearch/pull/147)
- GET /search filter extension queries [#163](https://github.com/stac-utils/stac-fastapi-elasticsearch/pull/163)
- Added support for GET /search intersection queries [#158](https://github.com/stac-utils/stac-fastapi-elasticsearch/issues/158)

### Changed

- Update elasticsearch version from 8.1.3 to 8.10.4 in cicd, gh actions [#164](https://github.com/stac-utils/stac-fastapi-elasticsearch/pull/164)
- Updated core stac-fastapi libraries to 2.4.8 from 2.4.3 [#151](https://github.com/stac-utils/stac-fastapi-elasticsearch/pull/151)
- Use aliases on Elasticsearch indices, add number suffix in index name. [#152](https://github.com/stac-utils/stac-fastapi-elasticsearch/pull/152)

### Fixed

- Corrected the closing of client connections in ES index management functions [#132](https://github.com/stac-utils/stac-fastapi-elasticsearch/issues/132)
- Corrected the automatic converstion of float values to int when building Filter Clauses [#135](https://github.com/stac-utils/stac-fastapi-elasticsearch/issues/135)
- Do not index `proj:geometry` field as geo_shape [#154](https://github.com/stac-utils/stac-fastapi-elasticsearch/issues/154)
- Remove unsupported characters from Elasticsearch index names [#153](https://github.com/stac-utils/stac-fastapi-elasticsearch/issues/153)
- Fixed GET /search sortby requests [#25](https://github.com/stac-utils/stac-fastapi-elasticsearch/issues/25)

## [v0.3.0]

### Added

- Added bbox and datetime parameters and functionality to item_collection [#127](https://github.com/stac-utils/stac-fastapi-elasticsearch/pull/127)
- Added collection_id parameter to create_item function [#127](https://github.com/stac-utils/stac-fastapi-elasticsearch/pull/127)
- Added item_id and collection_id to update_item [#127](https://github.com/stac-utils/stac-fastapi-elasticsearch/pull/127)
- The default Collection objects index can be overridden by the `STAC_COLLECTIONS_INDEX` environment variable [#128](https://github.com/stac-utils/stac-fastapi-elasticsearch/pull/128)
- The default Item objects index prefix can be overridden by the `STAC_ITEMS_INDEX_PREFIX` environment variable [#128](https://github.com/stac-utils/stac-fastapi-elasticsearch/pull/128)
- Fields Extension [#129](https://github.com/stac-utils/stac-fastapi-elasticsearch/pull/129)
- Support for Python 3.11 [#131](https://github.com/stac-utils/stac-fastapi-elasticsearch/pull/131)

### Changed

- Updated core stac-fastapi libraries to 2.4.3 from 2.3.0 [#127](https://github.com/stac-utils/stac-fastapi-elasticsearch/pull/127)

## [v0.2.0]

### Added

- Filter Extension as GET with CQL2-Text and POST with CQL2-JSON,
  supporting the Basic CQL2 and Basic Spatial Operators conformance classes.
- Added Elasticsearch local config to support snapshot/restore to local filesystem

### Fixed

- Fixed search intersects query.
- Corrected the Sort and Query conformance class URIs.

### Changed

- Default to Python 3.10
- Default to Elasticsearch 8.x
- Collection objects are now stored in `collections` index rather than `stac_collections` index
- Item objects are no longer stored in `stac_items`, but in indices per collection named `items_{collection_id}`
- When using bulk ingest, items will continue to be ingested if any of them fail. Previously, the call would fail
  immediately if any items failed.

## [v0.1.0]

### Changed

- Elasticsearch index mappings updated to be more thorough.
- Endpoints that return items (e.g., /search) now sort the results by 'properties.datetime,id,collection'.
  Previously, there was no sort order defined.
- Db_to_stac serializer moved to core.py for consistency as it existed in both core and database_logic previously.
- Use genexp in execute_search and get_all_collections to return results.
- Added db_to_stac serializer to item_collection method in core.py.

[Unreleased]: https://github.com/stac-utils/stac-fastapi-elasticsearch-opensearch/compare/v5.0.0a1...main
[v5.0.0a1]: https://github.com/stac-utils/stac-fastapi-elasticsearch-opensearch/compare/v5.0.0a0...v5.0.0a1
[v5.0.0a0]: https://github.com/stac-utils/stac-fastapi-elasticsearch-opensearch/compare/v4.2.0...v5.0.0a0
[v4.2.0]: https://github.com/stac-utils/stac-fastapi-elasticsearch-opensearch/compare/v4.1.0...v4.2.0
[v4.1.0]: https://github.com/stac-utils/stac-fastapi-elasticsearch-opensearch/compare/v4.0.0...v4.1.0
[v4.0.0]: https://github.com/stac-utils/stac-fastapi-elasticsearch-opensearch/compare/v3.2.5...v4.0.0
[v3.2.5]: https://github.com/stac-utils/stac-fastapi-elasticsearch-opensearch/compare/v3.2.4...v3.2.5
[v3.2.4]: https://github.com/stac-utils/stac-fastapi-elasticsearch-opensearch/compare/v3.2.3...v3.2.4
[v3.2.3]: https://github.com/stac-utils/stac-fastapi-elasticsearch-opensearch/compare/v3.2.2...v3.2.3
[v3.2.2]: https://github.com/stac-utils/stac-fastapi-elasticsearch-opensearch/compare/v3.2.1...v3.2.2
[v3.2.1]: https://github.com/stac-utils/stac-fastapi-elasticsearch-opensearch/compare/v3.2.0...v3.2.1
[v3.2.0]: https://github.com/stac-utils/stac-fastapi-elasticsearch-opensearch/compare/v3.1.0...v3.2.0
[v3.1.0]: https://github.com/stac-utils/stac-fastapi-elasticsearch-opensearch/compare/v3.0.0...v3.1.0
[v3.0.0]: https://github.com/stac-utils/stac-fastapi-elasticsearch-opensearch/compare/v2.4.1...v3.0.0
[v2.4.1]: https://github.com/stac-utils/stac-fastapi-elasticsearch-opensearch/compare/v2.4.0...v2.4.1
[v2.4.0]: https://github.com/stac-utils/stac-fastapi-elasticsearch-opensearch/compare/v2.3.0...v2.4.0
[v2.3.0]: https://github.com/stac-utils/stac-fastapi-elasticsearch-opensearch/compare/v2.2.0...v2.3.0
[v2.2.0]: https://github.com/stac-utils/stac-fastapi-elasticsearch-opensearch/compare/v2.1.0...v2.2.0
[v2.1.0]: https://github.com/stac-utils/stac-fastapi-elasticsearch-opensearch/compare/v2.0.0...v2.1.0
[v2.0.0]: https://github.com/stac-utils/stac-fastapi-elasticsearch-opensearch/compare/v1.1.0...v2.0.0
[v1.1.0]: https://github.com/stac-utils/stac-fastapi-elasticsearch-opensearch/compare/v1.0.0...v1.1.0
[v1.0.0]: https://github.com/stac-utils/stac-fastapi-elasticsearch-opensearch/compare/v0.3.0...v1.0.0
[v0.3.0]: https://github.com/stac-utils/stac-fastapi-elasticsearch-opensearch/compare/v0.2.0...v0.3.0
[v0.2.0]: https://github.com/stac-utils/stac-fastapi-elasticsearch-opensearch/compare/v0.1.0...v0.2.0
[v0.1.0]: https://github.com/stac-utils/stac-fastapi-elasticsearch-opensearch/compare/v0.1.0<|MERGE_RESOLUTION|>--- conflicted
+++ resolved
@@ -10,15 +10,12 @@
 
 ### Changed
 
-<<<<<<< HEAD
 - Improved datetime query handling to only check start and end datetime values when datetime is None
-=======
 - Optimize data_loader.py script [#395](https://github.com/stac-utils/stac-fastapi-elasticsearch-opensearch/pull/395)
 
 ### Removed
 
 - Removed `requests` dev dependency [#395](https://github.com/stac-utils/stac-fastapi-elasticsearch-opensearch/pull/395)
->>>>>>> 69590cd9
 
 ## [v5.0.0a1] - 2025-05-30
 
