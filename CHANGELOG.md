--- conflicted
+++ resolved
@@ -9,17 +9,8 @@
 
 ### Added
 
-<<<<<<< HEAD
-- Added core library package for common logic [#186]https://github.com/stac-utils/stac-fastapi-elasticsearch-opensearch/pull/186
-
 ### Changed
 
-- Moved Elasticsearch and Opensearch backends into separate packages [#186]https://github.com/stac-utils/stac-fastapi-elasticsearch-opensearch/pull/186
-
-=======
-### Changed
-
->>>>>>> 223a9275
 ### Fixed
 
 ## [v1.1.0]
