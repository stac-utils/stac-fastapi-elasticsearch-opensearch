# Changelog

All notable changes to this project will be documented in this file.

The format is based on [Keep a Changelog](http://keepachangelog.com/en/1.0.0/)
and this project adheres to [Semantic Versioning](http://semver.org/spec/v2.0.0.html).

## [Unreleased]

### Added

### Changed

### Fixed

- Fixed various test suite errors, compatibility issues, and deprecation warnings to ensure stable execution. [#569](https://github.com/stac-utils/stac-fastapi-elasticsearch-opensearch/pull/569)

### Removed

### Updated

<<<<<<< HEAD
## [v6.8.2] - 2025-12-19
=======
- Reorganized README configuration reference into logical sections for better readability. [#569](https://github.com/stac-utils/stac-fastapi-elasticsearch-opensearch/pull/569)

## [v6.8.1] - 2025-12-15
>>>>>>> 53880a00

### Changed

- Implemented a safety-first deletion policy for the catalogs endpoint to prevent accidental data loss. Collections are now never deleted through the catalogs route; they are only unlinked and automatically adopted by the root catalog if they become orphans. Collection data can only be permanently deleted via the explicit `/collections/{collection_id}` DELETE endpoint. This ensures a clear separation between container (catalog) deletion and content (collection/item) deletion, with data always being preserved through the catalogs API. [#562](https://github.com/stac-utils/stac-fastapi-elasticsearch-opensearch/pull/562)

- `filter_fields` supports wildcard declarations (`*`) for including and excluding fields, where `properties.*.lat` include would include any extension's with a `lat` attribute.  The same functionality is included in the exclude fields. If field is explicitly included in the include fields it cannot be explicitly excluded. 

### Removed

- Removed `cascade` parameter from `DELETE /catalogs/{catalog_id}` endpoint. Collections are no longer deleted when a catalog is deleted; they are unlinked and adopted by root if orphaned. [#562](https://github.com/stac-utils/stac-fastapi-elasticsearch-opensearch/pull/562)

## [v6.8.0] - 2025-12-15

### Added

- Environment variable `VALIDATE_QUERYABLES` to enable/disable validation of queryables in search/filter requests. When set to `true`, search requests will be validated against the defined queryables, returning an error for any unsupported fields. Defaults to `false` for backward compatibility.[#532](https://github.com/stac-utils/stac-fastapi-elasticsearch-opensearch/pull/532)
- Environment variable `QUERYABLES_CACHE_TTL` to configure the TTL (in seconds) for caching queryables. Default is `1800` seconds (30 minutes) to balance performance and freshness of queryables data. [#532](https://github.com/stac-utils/stac-fastapi-elasticsearch-opensearch/pull/532)
- Added optional `/catalogs` route support to enable hierarchical catalog browsing and navigation. [#547](https://github.com/stac-utils/stac-fastapi-elasticsearch-opensearch/pull/547)
- Added DELETE `/catalogs/{catalog_id}/collections/{collection_id}` endpoint to support removing collections from catalogs. When a collection belongs to multiple catalogs, it removes only the specified catalog from the collection's parent_ids. When a collection belongs to only one catalog, the collection is deleted entirely. [#554](https://github.com/stac-utils/stac-fastapi-elasticsearch-opensearch/pull/554)
- Added `parent_ids` internal field to collections to support multi-catalog hierarchies. Collections can now belong to multiple catalogs, with parent catalog IDs stored in this field for efficient querying and management. [#554](https://github.com/stac-utils/stac-fastapi-elasticsearch-opensearch/pull/554)
- Added GET `/catalogs/{catalog_id}/children` endpoint implementing the STAC Children extension for efficient hierarchical catalog browsing. Supports type filtering (?type=Catalog|Collection), pagination, and returns numberReturned/numberMatched counts at the top level. [#558](https://github.com/stac-utils/stac-fastapi-elasticsearch-opensearch/pull/558)
- Implemented context-aware dynamic linking: catalogs use dynamic `rel="children"` links pointing to the `/catalogs/{id}/children` endpoint, and collections have context-dependent `rel="parent"` links (pointing to catalog when accessed via `/catalogs/{id}/collections/{id}`, or root when accessed via `/collections/{id}`). Catalog links are only injected in catalog context. This eliminates race conditions and ensures consistency with parent_ids relationships. [#559](https://github.com/stac-utils/stac-fastapi-elasticsearch-opensearch/pull/559)

### Changed

- Have opensearch datetime, geometry and collections fields defined as constant strings [#553](https://github.com/stac-utils/stac-fastapi-elasticsearch-opensearch/pull/553)

### Fixed

- Fix unawaited coroutine in `stac_fastapi.core.core`. [#551](https://github.com/stac-utils/stac-fastapi-elasticsearch-opensearch/pull/551)
- Parse `ES_TIMEOUT` environment variable as an integer. [#556](https://github.com/stac-utils/stac-fastapi-elasticsearch-opensearch/pull/556)
- Implemented "Smart Unlink" logic in delete_catalog: when cascade=False (default), collections are unlinked from the catalog and become root-level orphans if they have no other parents, rather than being deleted. When cascade=True, collections are deleted entirely. This prevents accidental data loss and supports poly-hierarchy scenarios where collections belong to multiple catalogs. [#557](https://github.com/stac-utils/stac-fastapi-elasticsearch-opensearch/pull/557)
- Fixed delete_catalog to use reverse lookup query on parent_ids field instead of fragile link parsing. This ensures all collections are found and updated correctly, preventing ghost relationships where collections remain tagged with deleted catalogs, especially in large catalogs or pagination scenarios. [#557](https://github.com/stac-utils/stac-fastapi-elasticsearch-opensearch/pull/557)

## [v6.7.6] - 2025-12-04

### Fixed

- Fix incorrect min/max date formatting in `apply_datetime_filter` for `POST` requests. [#539](https://github.com/stac-utils/stac-fastapi-elasticsearch-opensearch/pull/539)
- Fixed datetime filtering for .0Z milliseconds to preserve precision in apply_filter_datetime, ensuring only items exactly within the specified range are returned. [#535](https://github.com/stac-utils/stac-fastapi-elasticsearch-opensearch/pull/535)
- Normalize datetime in POST /search requests to match GET /search behavior. [#543](https://github.com/stac-utils/stac-fastapi-elasticsearch-opensearch/pull/543)
- Fix optional Redis support in core.py. [#549](https://github.com/stac-utils/stac-fastapi-elasticsearch-opensearch/pull/549)

## [v6.7.5] - 2025-11-25

### Added

- Added retry with back-off logic for Redis related functions. [#528](https://github.com/stac-utils/stac-fastapi-elasticsearch-opensearch/pull/528)
- Added nanosecond precision datetime filtering that ensures nanosecond precision support in filtering by datetime. This is configured via the `USE_DATETIME_NANOS` environment variable, while maintaining microseconds compatibility for datetime precision. [#529](https://github.com/stac-utils/stac-fastapi-elasticsearch-opensearch/pull/529)

### Fixed

- Add Redis to be installed in dev environment for local testing [#536](https://github.com/stac-utils/stac-fastapi-elasticsearch-opensearch/pull/536)
- Fix Redis optional dependencies in opensearch and elasticsearch packages [#541](https://github.com/stac-utils/stac-fastapi-elasticsearch-opensearch/pull/541)

### Updated

- Upgrade stac-fastapi parent libraries to v6.1.1 [#541](https://github.com/stac-utils/stac-fastapi-elasticsearch-opensearch/pull/541)

### Removed

- Removed support for Python 3.9, 3.10 as they are no longer supported by stac-fastapi parent libraries [#541](https://github.com/stac-utils/stac-fastapi-elasticsearch-opensearch/pull/541)

## [v6.7.4] - 2025-11-13

### Added

- Environment variable `EXCLUDED_FROM_ITEMS` to exclude specific fields from items endpoint response. Supports comma-separated list of fully qualified field names (e.g., `properties.auth:schemes,properties.storage:schemes`) [#518](https://github.com/stac-utils/stac-fastapi-elasticsearch-opensearch/pull/518)

## [v6.7.3] - 2025-11-07

### Added

- Added validator for `REDIS_MAX_CONNECTIONS` to handle empty or null-like values ("", "null", None) and return None instead. [#519](https://github.com/stac-utils/stac-fastapi-elasticsearch-opensearch/pull/519)

### Removed

- Removed `/collections-search` endpoint from default landing page. It now only shows when `ENABLE_COLLECTIONS_SEARCH_ROUTE` is set to `True`. [#524](https://github.com/stac-utils/stac-fastapi-elasticsearch-opensearch/pull/524)

## [v6.7.2] - 2025-11-04

### Fixed

- Fixed "list index out of range" error when using BETWEEN operator in CQL2-text filters. [#521](https://github.com/stac-utils/stac-fastapi-elasticsearch-opensearch/pull/521)

## [v6.7.1] - 2025-10-31

### Fixed

- Ensure `REDIS_MAX_CONNECTION` can accept `None` and integer value for default number of connection. [#515](https://github.com/stac-utils/stac-fastapi-elasticsearch-opensearch/pull/515)

## [v6.7.0] - 2025-10-27

### Added

- Environment variable `EXCLUDED_FROM_QUERYABLES` to exclude specific fields from queryables endpoint and filtering. Supports comma-separated list of fully qualified field names (e.g., `properties.auth:schemes,properties.storage:schemes`) [#489](https://github.com/stac-utils/stac-fastapi-elasticsearch-opensearch/pull/489)
- Added Redis caching configuration for navigation pagination support, enabling proper `prev` and `next` links in paginated responses. [#488](https://github.com/stac-utils/stac-fastapi-elasticsearch-opensearch/pull/488)

### Changed

### Fixed

- Fixed filter parameter handling for GET `/collections-search` endpoint. Filter parameters (`filter` and `filter-lang`) are now properly passed through and processed. [#511](https://github.com/stac-utils/stac-fastapi-elasticsearch-opensearch/pull/511)
- Fixed `q` parameter in GET `/collections-search` endpoint to be converted to a list format, matching the behavior of the `/collections` endpoint for consistency. [#511](https://github.com/stac-utils/stac-fastapi-elasticsearch-opensearch/pull/511)

### Removed

### Updated

- Improved OpenAPI docs for `/collections-search` GET and POST endpoints. [#508](https://github.com/stac-utils/stac-fastapi-elasticsearch-opensearch/pull/508)

## [v6.6.0] - 2025-10-21

### Added

- Spatial search support for collections via `bbox` parameter on `/collections` endpoint. Collections are now indexed with a `bbox_shape` field (GeoJSON polygon) derived from their spatial extent for efficient geospatial queries when created or updated. [#481](https://github.com/stac-utils/stac-fastapi-elasticsearch-opensearch/pull/481
- Introduced SFEOS Tools (`sfeos_tools/`) - An installable Click-based CLI package for managing SFEOS deployments. Initial command `add-bbox-shape` adds the `bbox_shape` field to existing collections for spatial search compatibility. Install with `pip install sfeos-tools[elasticsearch]` or `pip install sfeos-tools[opensearch]`. [#481](https://github.com/stac-utils/stac-fastapi-elasticsearch-opensearch/pull/481)
- Moved SFEOS Tools to its own repository at [Healy-Hyperspatial/sfeos-tools](https://github.com/Healy-Hyperspatial/sfeos-tools). The CLI package is now maintained separately.
- CloudFerro logo to sponsors and supporters list [#485](https://github.com/stac-utils/stac-fastapi-elasticsearch-opensearch/pull/485)
- Latest news section to README [#485](https://github.com/stac-utils/stac-fastapi-elasticsearch-opensearch/pull/485)
- Python 3.14 support [#500](https://github.com/stac-utils/stac-fastapi-elasticsearch-opensearch/pull/500)

### Changed

- Removed ENV_MAX_LIMIT environment variable; maximum limits are now handled by the default global limit environment variable. [#482](https://github.com/stac-utils/stac-fastapi-elasticsearch-opensearch/pull/482)
- Changed the default and maximum pagination limits for collections/items endpoints. [#482](https://github.com/stac-utils/stac-fastapi-elasticsearch-opensearch/pull/482)
- Removed the `rel=child` links to the collections from the landing page, as the listing was incomplete due to pagination. [#496](https://github.com/stac-utils/stac-fastapi-elasticsearch-opensearch/pull/496)
- Changed to pyproject.toml file from setup.py [#505](https://github.com/stac-utils/stac-fastapi-elasticsearch-opensearch/pull/505)

### Fixed

### Removed

- Removed Elasticsearch 7 from CI/CD test matrix. The project now only tests against Elasticsearch 8 and OpenSearch. [#497](https://github.com/stac-utils/stac-fastapi-elasticsearch-opensearch/pull/497)

### Updated

- Updated Elasticsearch version to 8.19.5 in CI/CD test matrix and compose.yml. [#497](https://github.com/stac-utils/stac-fastapi-elasticsearch-opensearch/pull/497)
- Updated OpenSearch version to 2.19.3 in CI/CD test matrix and compose.yml. [#499](https://github.com/stac-utils/stac-fastapi-elasticsearch-opensearch/pull/499)
- Updated elasticsearh python library to 8.19.1 in setup.py. [#499](https://github.com/stac-utils/stac-fastapi-elasticsearch-opensearch/pull/499)

## [v6.5.1] - 2025-09-30

### Fixed

- Issue where token, query param was not being passed to POST collections search logic [#483](https://github.com/stac-utils/stac-fastapi-elasticsearch-opensearch/pull/483)
- Issue where datetime param was not being passed from POST collections search logic to Elasticsearch [#483](https://github.com/stac-utils/stac-fastapi-elasticsearch-opensearch/pull/483)
- Collections search tests to ensure both GET /collections and GET/POST /collections-search endpoints are tested [#483](https://github.com/stac-utils/stac-fastapi-elasticsearch-opensearch/pull/483)

## [v6.5.0] - 2025-09-29

### Added

- Environment variable `ENABLE_COLLECTIONS_SEARCH_ROUTE` to turn on/off the `/collections-search` endpoint. [#478](https://github.com/stac-utils/stac-fastapi-elasticsearch-opensearch/pull/478)
- POST and GET `/collections-search` endpoint for collections search queries, needed because POST /collections search will not work when the Transactions Extension is enabled. Defaults to `False` [#478](https://github.com/stac-utils/stac-fastapi-elasticsearch-opensearch/pull/478)
- GET `/collections` collection search structured filter extension with support for both cql2-json and cql2-text formats. [#475](https://github.com/stac-utils/stac-fastapi-elasticsearch-opensearch/pull/475)
- GET `/collections` collection search query extension. [#477](https://github.com/stac-utils/stac-fastapi-elasticsearch-opensearch/pull/477)
- GET `/collections` collections search datetime filtering support. [#476](https://github.com/stac-utils/stac-fastapi-elasticsearch-opensearch/pull/476)

### Changed
- Refactored `/collections` endpoint implementation to support both GET and POST methods. [#478](https://github.com/stac-utils/stac-fastapi-elasticsearch-opensearch/pull/478)

### Fixed
- support of disabled nested attributes in the properties dictionary. [#474](https://github.com/stac-utils/stac-fastapi-elasticsearch-opensearch/pull/474)

## [v6.4.0] - 2025-09-24

### Added

- GET `/collections` collection search free text extension ex. `/collections?q=sentinel`. [#470](https://github.com/stac-utils/stac-fastapi-elasticsearch-opensearch/pull/470)
- Added `USE_DATETIME` environment variable to configure datetime search behavior in SFEOS. [#452](https://github.com/stac-utils/stac-fastapi-elasticsearch-opensearch/pull/452)
- GET `/collections` collection search sort extension ex. `/collections?sortby=+id`. [#456](https://github.com/stac-utils/stac-fastapi-elasticsearch-opensearch/pull/456)
- GET `/collections` collection search fields extension ex. `/collections?fields=id,title`. [#465](https://github.com/stac-utils/stac-fastapi-elasticsearch-opensearch/pull/465)
- Improved error messages for sorting on unsortable fields in collection search, including guidance on how to make fields sortable. [#465](https://github.com/stac-utils/stac-fastapi-elasticsearch-opensearch/pull/465)
- Added field alias for `temporal` to enable easier sorting by temporal extent, alongside `extent.temporal.interval`. [#465](https://github.com/stac-utils/stac-fastapi-elasticsearch-opensearch/pull/465)
- Added `ENABLE_COLLECTIONS_SEARCH` environment variable to make collection search extensions optional (defaults to enabled). [#465](https://github.com/stac-utils/stac-fastapi-elasticsearch-opensearch/pull/465)

### Changed

- Fixed a bug where missing `copy()` caused default queryables to be incorrectly enriched by results from previous queries. [#427](https://github.com/stac-utils/stac-fastapi-elasticsearch-opensearch/pull/427)
- Removed non-generic attributes (`cloud_cover`, `cloud_shadow_percentage`, `nodata_pixel_percentage`) not applicable to all collections (e.g., SAR data).[#427](https://github.com/stac-utils/stac-fastapi-elasticsearch-opensearch/pull/427)
- Updated `async_prep_create_item` to support OS item loading with multiple indices.[#427](https://github.com/stac-utils/stac-fastapi-elasticsearch-opensearch/pull/427)
- unified the type of queryables endpoint to `application/schema+json`. [#445](https://github.com/stac-utils/stac-fastapi-elasticsearch-opensearch/pull/445)
- updated `numReturned` & `numMatched` fields in itemCollection return to `numberReturned` & `numberMatched`. [#446](https://github.com/stac-utils/stac-fastapi-elasticsearch-opensearch/pull/446)

## [v6.3.0] - 2025-09-16

### Added

- `STAC_INDEX_ASSETS` environment variable to allow asset serialization to be configurable. [#433](https://github.com/stac-utils/stac-fastapi-elasticsearch-opensearch/pull/433)
- Added the `ENV_MAX_LIMIT` environment variable to SFEOS, allowing overriding of the `MAX_LIMIT`, which controls the `?limit` parameter for returned items and STAC collections. [#434](https://github.com/stac-utils/stac-fastapi-elasticsearch-opensearch/pull/434)
- Sort, Query, and Filter extension and functionality to the item collection route. [#437](https://github.com/stac-utils/stac-fastapi-elasticsearch-opensearch/pull/437)
- Added Fields Extension implementation for the `/collections/{collection_id}/items` endpoint. [#436](https://github.com/stac-utils/stac-fastapi-elasticsearch-opensearch/pull/436)

### Changed

- Changed assets serialization to prevent mapping explosion while allowing asset information to be indexed. [#341](https://github.com/stac-utils/stac-fastapi-elasticsearch-opensearch/pull/341)
- Simplified the item_collection function in core.py, moving the request to the get_search function. [#437](https://github.com/stac-utils/stac-fastapi-elasticsearch-opensearch/pull/437)
- Updated the `format_datetime_range` function to support milliseconds. [#423](https://github.com/stac-utils/stac-fastapi-elasticsearch-opensearch/pull/423)
- Blocked the /collections/{collection_id}/bulk_items endpoint when environmental variable ENABLE_DATETIME_INDEX_FILTERING is set to true. [#438](https://github.com/stac-utils/stac-fastapi-elasticsearch-opensearch/pull/438)

### Fixed

- Fixed issue where sortby was not accepting the default sort, where a + or - was not specified before the field value ie. localhost:8081/collections/{collection_id}/items?sortby=id. [#437](https://github.com/stac-utils/stac-fastapi-elasticsearch-opensearch/pull/437)

## [v6.2.1] - 2025-09-02

### Added

- Added `id` field as secondary sort to sort config to ensure unique pagination tokens. [#421](https://github.com/stac-utils/stac-fastapi-elasticsearch-opensearch/pull/421)
- Added default environment variable `STAC_ITEM_LIMIT` to SFEOS for result limiting of returned items and STAC collections [#419](https://github.com/stac-utils/stac-fastapi-elasticsearch-opensearch/pull/419)

### Changed

- Simplified Patch class and updated patch script creation including adding nest creation for merge patch [#420](https://github.com/stac-utils/stac-fastapi-elasticsearch-opensearch/pull/420)

## [v6.2.0] - 2025-08-27

### Added

- Added comprehensive index management system with dynamic selection and insertion strategies for improved performance and scalability [#405](https://github.com/stac-utils/stac-fastapi-elasticsearch-opensearch/pull/405)
- Added `ENABLE_DATETIME_INDEX_FILTERING` environment variable to enable datetime-based index selection using collection IDs. When enabled, the system creates indexes with UUID-based names and manages them through time-based aliases. Default is `false`. [#405](https://github.com/stac-utils/stac-fastapi-elasticsearch-opensearch/pull/405)
- Added `DATETIME_INDEX_MAX_SIZE_GB` environment variable to set maximum size limit in GB for datetime-based indexes. When an index exceeds this size, a new time-partitioned index will be created. Note: add +20% to target size due to ES/OS compression. Default is `25` GB. Only applies when `ENABLE_DATETIME_INDEX_FILTERING` is enabled. [#405](https://github.com/stac-utils/stac-fastapi-elasticsearch-opensearch/pull/405)
- Added index operations system with unified interface for both Elasticsearch and OpenSearch [#405](https://github.com/stac-utils/stac-fastapi-elasticsearch-opensearch/pull/405):
  - `IndexOperations` class with common index creation and management methods
  - UUID-based physical index naming: `{prefix}_{collection-id}_{uuid4}`
  - Alias management: main collection alias, temporal aliases, and closed index aliases
  - Automatic alias updates when indexes reach size limits
- Added datetime-based index selection strategies with caching support [#405](https://github.com/stac-utils/stac-fastapi-elasticsearch-opensearch/pull/405):
  - `DatetimeBasedIndexSelector` for temporal filtering with intelligent caching
  - `IndexCacheManager` with configurable TTL-based cache expiration (default 1 hour)
  - `IndexAliasLoader` for alias management and cache refresh
  - `UnfilteredIndexSelector` as fallback for returning all available indexes
- Added index insertion strategies with automatic partitioning [#405](https://github.com/stac-utils/stac-fastapi-elasticsearch-opensearch/pull/405):
  - Simple insertion strategy (`SimpleIndexInserter`) for traditional single-index-per-collection approach
  - Datetime-based insertion strategy (`DatetimeIndexInserter`) with time-based partitioning
  - Automatic index size monitoring and splitting when limits exceeded
  - Handling of chronologically early data and bulk operations
- Added index management utilities [#405](https://github.com/stac-utils/stac-fastapi-elasticsearch-opensearch/pull/405):
  - `IndexSizeManager` for size monitoring and overflow handling with compression awareness
  - `DatetimeIndexManager` for datetime-based index operations and validation
  - Factory patterns (`IndexInsertionFactory`, `IndexSelectorFactory`) for strategy creation based on configuration

### Changed

- Added the Datetime-Based Index Management section to the Table of Contents in the readme, updating heading sizes to match the rest of the document [#418](https://github.com/stac-utils/stac-fastapi-elasticsearch-opensearch/pull/418)

## [v6.1.0] - 2025-07-24

### Added

- Added the ability to set timeout for Opensearch and Elasticsearch clients by setting the environmental variable `ES_TIMEOUT` [#408](https://github.com/stac-utils/stac-fastapi-elasticsearch-opensearch/pull/408)
- Added `collection-search#filter` conformance class to CollectionSearchExtension to enable compatibility with stac-auth-proxy collection filtering [#411](https://github.com/stac-utils/stac-fastapi-elasticsearch-opensearch/pull/411)

### Changed

- Updated collection to index logic to support searching a large amount of indices [#412](https://github.com/stac-utils/stac-fastapi-elasticsearch-opensearch/pull/412)
- Updated documentation to reflect use of ES environment variables [#410](https://github.com/stac-utils/stac-fastapi-elasticsearch-opensearch/pull/410)
- Updated documentation to reflect `APP_PORT` in [stac-fastapi-core ApiSettings](https://github.com/stac-utils/stac-fastapi/blob/fa42985255fad0bab7dbe3aadbf1f74cb1635f3a/stac_fastapi/types/stac_fastapi/types/config.py#L30) [#410](https://github.com/stac-utils/stac-fastapi-elasticsearch-opensearch/pull/410)

## [v6.0.0] - 2025-06-22

### Added

- Added support for PATCH update through [RFC 6902](https://datatracker.ietf.org/doc/html/rfc6902) and [RFC 7396](https://datatracker.ietf.org/doc/html/rfc7396) [#291](https://github.com/stac-utils/stac-fastapi-elasticsearch-opensearch/pull/291)

### Changed

- Updated stac-fastapi parent libraries to v6.0.0 [#291](https://github.com/stac-utils/stac-fastapi-elasticsearch-opensearch/pull/291)

## [v5.0.0] - 2025-06-11

### Added

- Created new `sfeos_helpers` package to improve code organization and maintainability [#376](https://github.com/stac-utils/stac-fastapi-elasticsearch-opensearch/pull/376)
- Added introduction section - What is stac-fastapi-elasticsearch-opensearch? - to README [#384](https://github.com/stac-utils/stac-fastapi-elasticsearch-opensearch/pull/384)
- Added support for enum queryables [#390](https://github.com/stac-utils/stac-fastapi-elasticsearch-opensearch/pull/390)

### Changed

- Refactored utility functions into dedicated modules within `sfeos_helpers` [#376](https://github.com/stac-utils/stac-fastapi-elasticsearch-opensearch/pull/376):
  - Created `database` package with specialized modules for index, document, and utility operations
  - Created `aggregation` package for Elasticsearch/OpenSearch-specific aggregation functionality
  - Moved shared logic from core module to helper functions for better code reuse
  - Separated utility functions from constant mappings for clearer code organization
- Updated documentation to reflect recent code refactoring [#376](https://github.com/stac-utils/stac-fastapi-elasticsearch-opensearch/pull/376)
- Improved README documentation with consistent formatting and enhanced sections [#381](https://github.com/stac-utils/stac-fastapi-elasticsearch-opensearch/pull/381):
  - Added sfeos logo and banner
  - Added a comprehensive Quick Start guide
  - Reorganized sections for better navigation
  - Reformatted content with bullet points for improved readability
  - Added more detailed examples for API interaction
- Updated mkdocs/ sfeos doucmentation page [#386](https://github.com/stac-utils/stac-fastapi-elasticsearch-opensearch/pull/386)
- Improved datetime query handling to only check start and end datetime values when datetime is None [#396](https://github.com/stac-utils/stac-fastapi-elasticsearch-opensearch/pull/396)
- Optimize data_loader.py script [#395](https://github.com/stac-utils/stac-fastapi-elasticsearch-opensearch/pull/395)
- Refactored test configuration to use shared app config pattern [#399](https://github.com/stac-utils/stac-fastapi-elasticsearch-opensearch/pull/399)
- Make `orjson` usage more consistent [#402](https://github.com/stac-utils/stac-fastapi-elasticsearch-opensearch/pull/402)

### Fixed

- Added the ability to authenticate with OpenSearch/ElasticSearch with SSL disabled [#388](https://github.com/stac-utils/stac-fastapi-elasticsearch-opensearch/pull/388)

### Removed

- Removed `requests` dev dependency [#395](https://github.com/stac-utils/stac-fastapi-elasticsearch-opensearch/pull/395)

## [v4.2.0] - 2025-05-15

### Added

- Added dynamic queryables mapping for search and aggregations [#375](https://github.com/stac-utils/stac-fastapi-elasticsearch-opensearch/pull/375)
- Added configurable landing page ID `STAC_FASTAPI_LANDING_PAGE_ID` [#352](https://github.com/stac-utils/stac-fastapi-elasticsearch-opensearch/pull/352)
- Added support for `S_CONTAINS`, `S_WITHIN`, `S_DISJOINT` spatial filter operations [#371](https://github.com/stac-utils/stac-fastapi-elasticsearch-opensearch/issues/371)
- Introduced the `DATABASE_REFRESH` environment variable to control whether database operations refresh the index immediately after changes. If set to `true`, changes will be immediately searchable. If set to `false`, changes may not be immediately visible but can improve performance for bulk operations. If set to `wait_for`, changes will wait for the next refresh cycle to become visible. [#370](https://github.com/stac-utils/stac-fastapi-elasticsearch-opensearch/pull/370)
- Added the `ENABLE_TRANSACTIONS_EXTENSIONS` environment variable to enable or disable the Transactions and Bulk Transactions API extensions. When set to `false`, endpoints provided by `TransactionsClient` and `BulkTransactionsClient` are not available. This allows for flexible deployment scenarios and improved API control. [#374](https://github.com/stac-utils/stac-fastapi-elasticsearch-opensearch/pull/374)

### Changed

- Refactored CRUD methods in `TransactionsClient` to use the `validate_refresh` helper method for consistent and reusable handling of the `refresh` parameter. [#370](https://github.com/stac-utils/stac-fastapi-elasticsearch-opensearch/pull/370)

### Fixed

- Fixed an issue where some routes were not passing the `refresh` parameter from `kwargs` to the database logic, ensuring consistent behavior across all CRUD operations. [#370](https://github.com/stac-utils/stac-fastapi-elasticsearch-opensearch/pull/370)

## [v4.1.0] - 2025-05-09

### Added

- Added logging to bulk insertion methods to provide detailed feedback on errors encountered during operations. [#364](https://github.com/stac-utils/stac-fastapi-elasticsearch-opensearch/pull/364)
- Introduced the `RAISE_ON_BULK_ERROR` environment variable to control whether bulk insertion methods raise exceptions on errors (`true`) or log warnings and continue processing (`false`). [#364](https://github.com/stac-utils/stac-fastapi-elasticsearch-opensearch/pull/364)
- Added code coverage reporting to the test suite using pytest-cov. [#87](https://github.com/stac-utils/stac-fastapi-elasticsearch-opensearch/issues/87)

### Changed

- Updated dynamic mapping for items to map long values to double versus float. [#326](https://github.com/stac-utils/stac-fastapi-elasticsearch-opensearch/pull/326)
- Extended Datetime Search to search on start_datetime and end_datetime as well as datetime fields. [#182](https://github.com/stac-utils/stac-fastapi-elasticsearch/pull/182)
- Changed item update operation to use Elasticsearch index API instead of delete and create for better efficiency and atomicity. [#75](https://github.com/stac-utils/stac-fastapi-elasticsearch-opensearch/issues/75)
- Bulk insertion via `BulkTransactionsClient` now strictly validates all STAC Items using the Pydantic model before insertion. Any invalid item will immediately raise a `ValidationError`, ensuring consistent validation with single-item inserts and preventing invalid STAC Items from being stored. This validation is enforced regardless of the `RAISE_ON_BULK_ERROR` setting. [#368](https://github.com/stac-utils/stac-fastapi-elasticsearch-opensearch/pull/368)

### Changed

### Fixed

- Refactored `create_item` and `update_item` methods to share unified logic, ensuring consistent conflict detection, validation, and database operations. [#368](https://github.com/stac-utils/stac-fastapi-elasticsearch-opensearch/pull/368)

## [v4.0.0] - 2025-04-23

### Added

- Added support for dynamically-generated queryables based on Elasticsearch/OpenSearch mappings, with extensible metadata augmentation [#351](https://github.com/stac-utils/stac-fastapi-elasticsearch-opensearch/pull/351)
- Included default queryables configuration for seamless integration. [#351](https://github.com/stac-utils/stac-fastapi-elasticsearch-opensearch/pull/351)
- Added support for high-performance direct response mode for both Elasticsearch and Opensearch backends, controlled by the `ENABLE_DIRECT_RESPONSE` environment variable. When enabled (`ENABLE_DIRECT_RESPONSE=true`), endpoints return Starlette Response objects directly, bypassing FastAPI's jsonable_encoder and Pydantic serialization for significantly improved performance on large search responses. **Note:** In this mode, all FastAPI dependencies (including authentication, custom status codes, and validation) are disabled for all routes. Default is `false` for safety. A warning is logged at startup if enabled. See [issue #347](https://github.com/stac-utils/stac-fastapi-elasticsearch-opensearch/issues/347) and [PR #359](https://github.com/stac-utils/stac-fastapi-elasticsearch-opensearch/pull/359).
- Added robust tests for the `ENABLE_DIRECT_RESPONSE` environment variable, covering both Elasticsearch and OpenSearch backends. Tests gracefully handle missing backends by attempting to import both configs and skipping if neither is available. [#359](https://github.com/stac-utils/stac-fastapi-elasticsearch-opensearch/pull/359)

### Changed

- Refactored database logic to reduce duplication [#351](https://github.com/stac-utils/stac-fastapi-elasticsearch-opensearch/pull/351)
- Replaced `fastapi-slim` with `fastapi` dependency [#351](https://github.com/stac-utils/stac-fastapi-elasticsearch-opensearch/pull/351)
- Changed minimum Python version to 3.9 [#354](https://github.com/stac-utils/stac-fastapi-elasticsearch-opensearch/pull/354)
- Updated stac-fastapi api, types, and extensions libraries to 5.1.1 from 3.0.0 and made various associated changes [#354](https://github.com/stac-utils/stac-fastapi-elasticsearch-opensearch/pull/354)
- Changed makefile commands from 'docker-compose' to 'docker compose' [#354](https://github.com/stac-utils/stac-fastapi-elasticsearch-opensearch/pull/354)
- Updated package names in setup.py files to use underscores instead of periods for PEP 625 compliance [#358](https://github.com/stac-utils/stac-fastapi-elasticsearch-opensearch/pull/358)
  - Changed `stac_fastapi.opensearch` to `stac_fastapi_opensearch`
  - Changed `stac_fastapi.elasticsearch` to `stac_fastapi_elasticsearch`
  - Changed `stac_fastapi.core` to `stac_fastapi_core`
  - Updated all related dependencies to use the new naming convention
- Renamed `docker-compose.yml` to `compose.yml` to align with Docker Compose V2 conventions [#358](https://github.com/stac-utils/stac-fastapi-elasticsearch-opensearch/pull/358)
- Removed deprecated `version` field from all compose files [#358](https://github.com/stac-utils/stac-fastapi-elasticsearch-opensearch/pull/358)
- Updated `STAC_FASTAPI_VERSION` environment variables to 4.0.0 in all compose files [#362](https://github.com/stac-utils/stac-fastapi-elasticsearch-opensearch/pull/362)
- Bumped version from 4.0.0a2 to 4.0.0 for the PEP 625 compliant release [#362](https://github.com/stac-utils/stac-fastapi-elasticsearch-opensearch/pull/362)
- Updated dependency requirements to use compatible release specifiers (~=) for more controlled updates while allowing for bug fixes and security patches [#358](https://github.com/stac-utils/stac-fastapi-elasticsearch-opensearch/issues/358)
- Removed elasticsearch-dsl dependency as it's now part of the elasticsearch package since version 8.18.0 [#358](https://github.com/stac-utils/stac-fastapi-elasticsearch-opensearch/issues/358)
- Updated test suite to use `httpx.ASGITransport(app=...)` for FastAPI app testing (removes deprecation warning). [#359](https://github.com/stac-utils/stac-fastapi-elasticsearch-opensearch/pull/359)
- Updated stac-fastapi parent libraries to 5.2.0. [#359](https://github.com/stac-utils/stac-fastapi-elasticsearch-opensearch/pull/359)
- Migrated Elasticsearch index template creation from legacy `put_template` to composable `put_index_template` API in `database_logic.py`. This resolves deprecation warnings and ensures compatibility with Elasticsearch 7.x and 8.x. [#359](https://github.com/stac-utils/stac-fastapi-elasticsearch-opensearch/pull/359)
- Updated all Pydantic models to use `ConfigDict` instead of class-based `Config` for Pydantic v2 compatibility. This resolves deprecation warnings and prepares for Pydantic v3. [#359](https://github.com/stac-utils/stac-fastapi-elasticsearch-opensearch/pull/359)
- Migrated all Pydantic `@root_validator` validators to `@model_validator` for Pydantic v2 compatibility. [#359](https://github.com/stac-utils/stac-fastapi-elasticsearch-opensearch/pull/359)
- Migrated startup event handling from deprecated `@app.on_event("startup")` to FastAPI's recommended lifespan context manager. This removes deprecation warnings and ensures compatibility with future FastAPI versions. [#361](https://github.com/stac-utils/stac-fastapi-elasticsearch-opensearch/pull/361)
- Refactored all boolean environment variable parsing in both Elasticsearch and OpenSearch backends to use the shared `get_bool_env` utility. This ensures robust and consistent handling of environment variables such as `ES_USE_SSL`, `ES_HTTP_COMPRESS`, and `ES_VERIFY_CERTS` across both backends. [#359](https://github.com/stac-utils/stac-fastapi-elasticsearch-opensearch/pull/359)

### Fixed

- Improved performance of `mk_actions` and `filter-links` methods [#351](https://github.com/stac-utils/stac-fastapi-elasticsearch-opensearch/pull/351)
- Fixed inheritance relating to BaseDatabaseSettings and ApiBaseSettings [#355](https://github.com/stac-utils/stac-fastapi-elasticsearch-opensearch/pull/355)
- Fixed delete_item and delete_collection methods return types [#355](https://github.com/stac-utils/stac-fastapi-elasticsearch-opensearch/pull/355)
- Fixed inheritance relating to DatabaseLogic and BaseDatabaseLogic, and ApiBaseSettings [#355](https://github.com/stac-utils/stac-fastapi-elasticsearch-opensearch/pull/355)

## [v3.2.5] - 2025-04-07

### Added

- Option to configure multiple Elasticsearch/OpenSearch hosts and enable `http_compress`. [#349](https://github.com/stac-utils/stac-fastapi-elasticsearch-opensearch/pull/349)

## [v3.2.4] - 2025-03-14

### Added

- Support python 3.13 in SFEOS Core, Opensearch and ElasticSearch. [#330](https://github.com/stac-utils/stac-fastapi-elasticsearch-opensearch/pull/330)

## [v3.2.3] - 2025-02-11

### Changed

- Added note on the use of the default `*` use in route authentication dependecies. [#325](https://github.com/stac-utils/stac-fastapi-elasticsearch-opensearch/pull/325)
- Update item index naming and aliasing to allow capitalisation of collection ids [#329](https://github.com/stac-utils/stac-fastapi-elasticsearch-opensearch/pull/329)
- Bugfixes for the `IsNull` operator and datetime filtering [#330](https://github.com/stac-utils/stac-fastapi-elasticsearch-opensearch/pull/330)

## [v3.2.2] - 2024-12-15

### Changed

- Use base64 encoded JSON string of sort keys as pagination token instead of comma-separated string [#323](https://github.com/stac-utils/stac-fastapi-elasticsearch-opensearch/pull/323)

## [v3.2.1] - 2024-11-14

### Added

- Added `dockerfiles/Dockerfile.ci.os` and `dockerfiles/Dockerfile.ci.es`, along with their respective entrypoints [#311](https://github.com/stac-utils/stac-fastapi-elasticsearch-opensearch/pull/311)

### Changed

- Updated the `publish.yml` workflow to include Docker image publishing to GitHub Container Registry [#311](https://github.com/stac-utils/stac-fastapi-elasticsearch-opensearch/pull/311)
- Improved the README with detailed descriptions of the new Docker images, providing guidance for images. [#311](https://github.com/stac-utils/stac-fastapi-elasticsearch-opensearch/pull/311)
- Aggregation ElasticSearch `total_count` bugfix, moved aggregation text to docs. [#314](https://github.com/stac-utils/stac-fastapi-elasticsearch-opensearch/pull/314)

## [v3.2.0] - 2024-10-09

### Added

- Added `datetime_frequency_interval` parameter for `datetime_frequency` aggregation. [#294](https://github.com/stac-utils/stac-fastapi-elasticsearch-opensearch/pull/294)
- Added rate limiting functionality with configurable limits using environment variable `STAC_FASTAPI_RATE_LIMIT`, example: `500/minute`. [#303](https://github.com/stac-utils/stac-fastapi-elasticsearch-opensearch/pull/303)
- Added publish.yml to automatically publish new releases to PyPI [#305](https://github.com/stac-utils/stac-fastapi-elasticsearch-opensearch/pull/305)

### Changed

- Updated CollectionLinks to generate correct `self` link for collections endpoint. [#297](https://github.com/stac-utils/stac-fastapi-elasticsearch-opensearch/pull/297)
- Refactored aggregation in database logic. [#294](https://github.com/stac-utils/stac-fastapi-elasticsearch-opensearch/pull/294)
- Fixed the `self` link for the `/collections/{collection_id}/aggregations` endpoint. [#295](https://github.com/stac-utils/stac-fastapi-elasticsearch-opensearch/pull/295)

## [v3.1.0] - 2024-09-02

### Added

- Added support for FreeTextExtension. [#227](https://github.com/stac-utils/stac-fastapi-elasticsearch-opensearch/pull/227)

### Changed

- Support escaped backslashes in CQL2 `LIKE` queries, and reject invalid (or incomplete) escape sequences. [#286](https://github.com/stac-utils/stac-fastapi-elasticsearch-opensearch/pull/286)

## [v3.0.0] - 2024-08-14

### Changed

- Aggregation bug fixes [#281](https://github.com/stac-utils/stac-fastapi-elasticsearch-opensearch/pull/281)
- Updated stac-fastapi libraries to v3.0.0 [#282](https://github.com/stac-utils/stac-fastapi-elasticsearch-opensearch/pull/282)

## [v3.0.0a3] - 2024-07-17

### Added

- Added an implementation of the Aggregation Extension. Enables spatial, frequency distribution, and datetime distribution aggregations. [#276](https://github.com/stac-utils/stac-fastapi-elasticsearch-opensearch/pull/276)
- Added support for route depndencies configuration through the STAC_FASTAPI_ROUTE_DEPENDENCIES environment variable, directly or via json file. Allows for fastapi's inbuilt OAuth2 flows to be used as dependencies. Custom dependencies can also be written, see Basic Auth for an example. [#251](https://github.com/stac-utils/stac-fastapi-elasticsearch-opensearch/pull/251)
- Added docker-compose.route_dependencies_file.yml that gives an example of OAuth2 workflow using keycloak as the identity provider. [#251](https://github.com/stac-utils/stac-fastapi-elasticsearch-opensearch/pull/251)
- Added docker-compose.route_dependencies_env.yml that gives an example using the STAC_FASTAPI_ROUTE_DEPENDENCIES environment variable. [#251](https://github.com/stac-utils/stac-fastapi-elasticsearch-opensearch/pull/251)

### Changed

- Updated to stac-fastapi 3.0.0a4. [#275](https://github.com/stac-utils/stac-fastapi-elasticsearch-opensearch/pull/275)
- Converted Basic auth to a route dependency and merged with new route depndencies method. [#251](https://github.com/stac-utils/stac-fastapi-elasticsearch-opensearch/pull/251)
- Updated docker-compose.basic_auth_protected.yml to use STAC_FASTAPI_ROUTE_DEPENDENCIES environment variable. [#251](https://github.com/stac-utils/stac-fastapi-elasticsearch-opensearch/pull/251)

## [v3.0.0a2]

### Added

- Queryables landing page and collection links when the Filter Extension is enabled [#267](https://github.com/stac-utils/stac-fastapi-elasticsearch-opensearch/pull/267)

### Changed

- Updated stac-fastapi libraries to v3.0.0a1 [#265](https://github.com/stac-utils/stac-fastapi-elasticsearch-opensearch/pull/265)
- Updated stac-fastapi libraries to v3.0.0a3 [#269](https://github.com/stac-utils/stac-fastapi-elasticsearch-opensearch/pull/269)
- Converted Basic auth to a route dependency and merged with new route depndencies method. [#251](https://github.com/stac-utils/stac-fastapi-elasticsearch-opensearch/pull/251)
- Updated docker-compose.basic_auth_protected.yml to use STAC_FASTAPI_ROUTE_DEPENDENCIES environment variable. [#251](https://github.com/stac-utils/stac-fastapi-elasticsearch-opensearch/pull/251)

### Fixed

- API sort extension tests [#264](https://github.com/stac-utils/stac-fastapi-elasticsearch-opensearch/pull/264)
- Basic auth permission fix for checking route path instead of absolute path [#266](https://github.com/stac-utils/stac-fastapi-elasticsearch-opensearch/pull/266)
- Remove deprecated filter_fields property, return all properties as default [#269](https://github.com/stac-utils/stac-fastapi-elasticsearch-opensearch/pull/269)

## [v3.0.0a1]

### Changed

- Unskip temporal open window test [#254](https://github.com/stac-utils/stac-fastapi-elasticsearch-opensearch/pull/254)
- Removed deprecated context extension [#255](https://github.com/stac-utils/stac-fastapi-elasticsearch-opensearch/pull/255)
- Remove duplicated code from stac_fastapi.types [#257](https://github.com/stac-utils/stac-fastapi-elasticsearch-opensearch/pull/257)

## [v3.0.0a0]

### Added

- Symlinks from project-specific readme files to main readme [#250](https://github.com/stac-utils/stac-fastapi-elasticsearch-opensearch/pull/250)
- Support for Python 3.12 [#234](https://github.com/stac-utils/stac-fastapi-elasticsearch/pull/234)

### Changed

- Updated stac-fastapi parent libraries to v3.0.0a0 [#234](https://github.com/stac-utils/stac-fastapi-elasticsearch-opensearch/pull/234)
- Removed pystac dependency [#234](https://github.com/stac-utils/stac-fastapi-elasticsearch-opensearch/pull/234)

### Fixed

- Fixed issue where paginated search queries would return a `next_token` on the last page [#243](https://github.com/stac-utils/stac-fastapi-elasticsearch-opensearch/pull/243)

## [v2.4.1]

### Added

- A test to ensure that pagination correctly returns expected links, particularly verifying the absence of a 'next' link on the last page of results [#244](https://github.com/stac-utils/stac-fastapi-elasticsearch-opensearch/pull/244)

### Fixed

- Fixed issue where searches return an empty `links` array [#241](https://github.com/stac-utils/stac-fastapi-elasticsearch-opensearch/pull/241)

## [v2.4.0]

### Added

- Added option to include Basic Auth [#232](https://github.com/stac-utils/stac-fastapi-elasticsearch-opensearch/pull/232)

### Changed

- Upgrade stac-fastapi libaries to v2.5.5 [#237](https://github.com/stac-utils/stac-fastapi-elasticsearch-opensearch/pull/237)

### Fixed

- Fixed `POST /collections/test-collection/items` returning an item with an empty links array [#236](https://github.com/stac-utils/stac-fastapi-elasticsearch-opensearch/pull/236)

## [v2.3.0]

### Changed

- Upgraded stac-fastapi libraries to v2.5.3 from v2.4.9 [#172](https://github.com/stac-utils/stac-fastapi-elasticsearch/pull/172)

## [v2.2.0]

### Added

- use index templates for Collection and Item indices [#208](https://github.com/stac-utils/stac-fastapi-elasticsearch-opensearch/discussions/208)
- Added API `title`, `version`, and `description` parameters from environment variables `STAC_FASTAPI_TITLE`, `STAC_FASTAPI_VERSION` and `STAC_FASTAPI_DESCRIPTION`, respectively. [#207](https://github.com/stac-utils/stac-fastapi-elasticsearch-opensearch/pull/207)
- Added a `STAC_FASTAPI_ROOT_PATH` environment variable to define the root path. Useful when working with an API gateway or load balancer. [#221](https://github.com/stac-utils/stac-fastapi-elasticsearch-opensearch/pull/221)
- Added mkdocs, pdocs, to generate docs and push to gh pages via workflow. Updated documentation. [#223](https://github.com/stac-utils/stac-fastapi-elasticsearch-opensearch/pull/223)

### Changed

- Updated the pip_docker example to use stac-fastapi.elasticsearch 2.1.0 and the elasticsearch 8.11.0 docker image. [#216](https://github.com/stac-utils/stac-fastapi-elasticsearch-opensearch/pull/216)
- Updated the Data Loader CLI tool to accept a base_url, a data directory, a custom collection id, and an option to use bulk insert. [#218](https://github.com/stac-utils/stac-fastapi-elasticsearch-opensearch/pull/218)
- Changed the default `ca_certs` value to use `certifi.where()` to find the installed certificate authority. [#222](https://github.com/stac-utils/stac-fastapi-elasticsearch-opensearch/pull/222)

### Fixed

- URL encode next href: [#215](https://github.com/stac-utils/stac-fastapi-elasticsearch-opensearch/issues/215)
- Do not overwrite links in Item and Collection objects before persisting in database [#210](https://github.com/stac-utils/stac-fastapi-elasticsearch-opensearch/issues/210)

## [v2.1.0]

### Added

- Added explicit mapping for ID in `ES_COLLECTIONS_MAPPINGS` [#198](https://github.com/stac-utils/stac-fastapi-elasticsearch-opensearch/pull/198)

### Changed

- Removed database logic from core.py all_collections [#196](https://github.com/stac-utils/stac-fastapi-elasticsearch-opensearch/pull/196)
- Changed OpenSearch config ssl_version to SSLv23 [#200](https://github.com/stac-utils/stac-fastapi-elasticsearch-opensearch/pull/200)

### Fixed

## [v2.0.0]

### Added

- Added core library package for common logic [#186](https://github.com/stac-utils/stac-fastapi-elasticsearch-opensearch/pull/186)

### Changed

- Moved Elasticsearch and Opensearch backends into separate packages [#186](https://github.com/stac-utils/stac-fastapi-elasticsearch-opensearch/pull/186)

### Fixed

- Allow additional top-level properties on collections [#191](https://github.com/stac-utils/stac-fastapi-elasticsearch-opensearch/pull/191)

## [v1.1.0]

### Added

- Advanced comparison (LIKE, IN, BETWEEN) operators to the Filter extension [#178](https://github.com/stac-utils/stac-fastapi-elasticsearch/pull/178)
- Collection update endpoint no longer delete all sub items [#177](https://github.com/stac-utils/stac-fastapi-elasticsearch/pull/177)
- OpenSearch 2.11.1 support [#188](https://github.com/stac-utils/stac-fastapi-elasticsearch/pull/188)

### Changed

- Elasticsearch drivers from 7.17.9 to 8.11.0 [#169](https://github.com/stac-utils/stac-fastapi-elasticsearch/pull/169)
- Collection update endpoint no longer delete all sub items [#177](https://github.com/stac-utils/stac-fastapi-elasticsearch/pull/177)

### Fixed

- Exclude unset fields in search response [#166](https://github.com/stac-utils/stac-fastapi-elasticsearch/issues/166)
- Upgrade stac-fastapi to v2.4.9 [#172](https://github.com/stac-utils/stac-fastapi-elasticsearch/pull/172)
- Set correct default filter-lang for GET /search requests [#179](https://github.com/stac-utils/stac-fastapi-elasticsearch/issues/179)

## [v1.0.0]

### Added

- Collection-level Assets to the CollectionSerializer [#148](https://github.com/stac-utils/stac-fastapi-elasticsearch/issues/148)
- Pagination for /collections - GET all collections - route [#164](https://github.com/stac-utils/stac-fastapi-elasticsearch/pull/164)
- Examples folder with example docker setup for running sfes from pip [#147](https://github.com/stac-utils/stac-fastapi-elasticsearch/pull/147)
- GET /search filter extension queries [#163](https://github.com/stac-utils/stac-fastapi-elasticsearch/pull/163)
- Added support for GET /search intersection queries [#158](https://github.com/stac-utils/stac-fastapi-elasticsearch/issues/158)

### Changed

- Update elasticsearch version from 8.1.3 to 8.10.4 in cicd, gh actions [#164](https://github.com/stac-utils/stac-fastapi-elasticsearch/pull/164)
- Updated core stac-fastapi libraries to 2.4.8 from 2.4.3 [#151](https://github.com/stac-utils/stac-fastapi-elasticsearch/pull/151)
- Use aliases on Elasticsearch indices, add number suffix in index name. [#152](https://github.com/stac-utils/stac-fastapi-elasticsearch/pull/152)

### Fixed

- Corrected the closing of client connections in ES index management functions [#132](https://github.com/stac-utils/stac-fastapi-elasticsearch/issues/132)
- Corrected the automatic converstion of float values to int when building Filter Clauses [#135](https://github.com/stac-utils/stac-fastapi-elasticsearch/issues/135)
- Do not index `proj:geometry` field as geo_shape [#154](https://github.com/stac-utils/stac-fastapi-elasticsearch/issues/154)
- Remove unsupported characters from Elasticsearch index names [#153](https://github.com/stac-utils/stac-fastapi-elasticsearch/issues/153)
- Fixed GET /search sortby requests [#25](https://github.com/stac-utils/stac-fastapi-elasticsearch/issues/25)

## [v0.3.0]

### Added

- Added bbox and datetime parameters and functionality to item_collection [#127](https://github.com/stac-utils/stac-fastapi-elasticsearch/pull/127)
- Added collection_id parameter to create_item function [#127](https://github.com/stac-utils/stac-fastapi-elasticsearch/pull/127)
- Added item_id and collection_id to update_item [#127](https://github.com/stac-utils/stac-fastapi-elasticsearch/pull/127)
- The default Collection objects index can be overridden by the `STAC_COLLECTIONS_INDEX` environment variable [#128](https://github.com/stac-utils/stac-fastapi-elasticsearch/pull/128)
- The default Item objects index prefix can be overridden by the `STAC_ITEMS_INDEX_PREFIX` environment variable [#128](https://github.com/stac-utils/stac-fastapi-elasticsearch/pull/128)
- Fields Extension [#129](https://github.com/stac-utils/stac-fastapi-elasticsearch/pull/129)
- Support for Python 3.11 [#131](https://github.com/stac-utils/stac-fastapi-elasticsearch/pull/131)

### Changed

- Updated core stac-fastapi libraries to 2.4.3 from 2.3.0 [#127](https://github.com/stac-utils/stac-fastapi-elasticsearch/pull/127)

## [v0.2.0]

### Added

- Filter Extension as GET with CQL2-Text and POST with CQL2-JSON,
  supporting the Basic CQL2 and Basic Spatial Operators conformance classes.
- Added Elasticsearch local config to support snapshot/restore to local filesystem

### Fixed

- Fixed search intersects query.
- Corrected the Sort and Query conformance class URIs.

### Changed

- Default to Python 3.10
- Default to Elasticsearch 8.x
- Collection objects are now stored in `collections` index rather than `stac_collections` index
- Item objects are no longer stored in `stac_items`, but in indices per collection named `items_{collection_id}`
- When using bulk ingest, items will continue to be ingested if any of them fail. Previously, the call would fail
  immediately if any items failed.

## [v0.1.0]

### Changed

- Elasticsearch index mappings updated to be more thorough.
- Endpoints that return items (e.g., /search) now sort the results by 'properties.datetime,id,collection'.
  Previously, there was no sort order defined.
- Db_to_stac serializer moved to core.py for consistency as it existed in both core and database_logic previously.
- Use genexp in execute_search and get_all_collections to return results.
- Added db_to_stac serializer to item_collection method in core.py.

[Unreleased]: https://github.com/stac-utils/stac-fastapi-elasticsearch-opensearch/compare/v6.8.1...main
[v6.8.1]: https://github.com/stac-utils/stac-fastapi-elasticsearch-opensearch/compare/v6.8.0...v6.8.1
[v6.8.0]: https://github.com/stac-utils/stac-fastapi-elasticsearch-opensearch/compare/v6.7.6...v6.8.0
[v6.7.6]: https://github.com/stac-utils/stac-fastapi-elasticsearch-opensearch/compare/v6.7.5...v6.7.6
[v6.7.5]: https://github.com/stac-utils/stac-fastapi-elasticsearch-opensearch/compare/v6.7.4...v6.7.5
[v6.7.4]: https://github.com/stac-utils/stac-fastapi-elasticsearch-opensearch/compare/v6.7.3...v6.7.4
[v6.7.3]: https://github.com/stac-utils/stac-fastapi-elasticsearch-opensearch/compare/v6.7.2...v6.7.3
[v6.7.2]: https://github.com/stac-utils/stac-fastapi-elasticsearch-opensearch/compare/v6.7.1...v6.7.2
[v6.7.1]: https://github.com/stac-utils/stac-fastapi-elasticsearch-opensearch/compare/v6.7.0...v6.7.1
[v6.7.0]: https://github.com/stac-utils/stac-fastapi-elasticsearch-opensearch/compare/v6.6.0...v6.7.0
[v6.6.0]: https://github.com/stac-utils/stac-fastapi-elasticsearch-opensearch/compare/v6.5.1...v6.6.0
[v6.5.1]: https://github.com/stac-utils/stac-fastapi-elasticsearch-opensearch/compare/v6.5.0...v6.5.1
[v6.5.0]: https://github.com/stac-utils/stac-fastapi-elasticsearch-opensearch/compare/v6.4.0...v6.5.0
[v6.4.0]: https://github.com/stac-utils/stac-fastapi-elasticsearch-opensearch/compare/v6.3.0...v6.4.0
[v6.3.0]: https://github.com/stac-utils/stac-fastapi-elasticsearch-opensearch/compare/v6.2.1...v6.3.0
[v6.2.1]: https://github.com/stac-utils/stac-fastapi-elasticsearch-opensearch/compare/v6.2.0...v6.2.1
[v6.2.0]: https://github.com/stac-utils/stac-fastapi-elasticsearch-opensearch/compare/v6.1.0...v6.2.0
[v6.1.0]: https://github.com/stac-utils/stac-fastapi-elasticsearch-opensearch/compare/v6.0.0...v6.1.0
[v6.0.0]: https://github.com/stac-utils/stac-fastapi-elasticsearch-opensearch/compare/v5.0.0...v6.0.0
[v5.0.0]: https://github.com/stac-utils/stac-fastapi-elasticsearch-opensearch/compare/v4.2.0...v5.0.0
[v4.2.0]: https://github.com/stac-utils/stac-fastapi-elasticsearch-opensearch/compare/v4.1.0...v4.2.0
[v4.1.0]: https://github.com/stac-utils/stac-fastapi-elasticsearch-opensearch/compare/v4.0.0...v4.1.0
[v4.0.0]: https://github.com/stac-utils/stac-fastapi-elasticsearch-opensearch/compare/v3.2.5...v4.0.0
[v3.2.5]: https://github.com/stac-utils/stac-fastapi-elasticsearch-opensearch/compare/v3.2.4...v3.2.5
[v3.2.4]: https://github.com/stac-utils/stac-fastapi-elasticsearch-opensearch/compare/v3.2.3...v3.2.4
[v3.2.3]: https://github.com/stac-utils/stac-fastapi-elasticsearch-opensearch/compare/v3.2.2...v3.2.3
[v3.2.2]: https://github.com/stac-utils/stac-fastapi-elasticsearch-opensearch/compare/v3.2.1...v3.2.2
[v3.2.1]: https://github.com/stac-utils/stac-fastapi-elasticsearch-opensearch/compare/v3.2.0...v3.2.1
[v3.2.0]: https://github.com/stac-utils/stac-fastapi-elasticsearch-opensearch/compare/v3.1.0...v3.2.0
[v3.1.0]: https://github.com/stac-utils/stac-fastapi-elasticsearch-opensearch/compare/v3.0.0...v3.1.0
[v3.0.0]: https://github.com/stac-utils/stac-fastapi-elasticsearch-opensearch/compare/v2.4.1...v3.0.0
[v2.4.1]: https://github.com/stac-utils/stac-fastapi-elasticsearch-opensearch/compare/v2.4.0...v2.4.1
[v2.4.0]: https://github.com/stac-utils/stac-fastapi-elasticsearch-opensearch/compare/v2.3.0...v2.4.0
[v2.3.0]: https://github.com/stac-utils/stac-fastapi-elasticsearch-opensearch/compare/v2.2.0...v2.3.0
[v2.2.0]: https://github.com/stac-utils/stac-fastapi-elasticsearch-opensearch/compare/v2.1.0...v2.2.0
[v2.1.0]: https://github.com/stac-utils/stac-fastapi-elasticsearch-opensearch/compare/v2.0.0...v2.1.0
[v2.0.0]: https://github.com/stac-utils/stac-fastapi-elasticsearch-opensearch/compare/v1.1.0...v2.0.0
[v1.1.0]: https://github.com/stac-utils/stac-fastapi-elasticsearch-opensearch/compare/v1.0.0...v1.1.0
[v1.0.0]: https://github.com/stac-utils/stac-fastapi-elasticsearch-opensearch/compare/v0.3.0...v1.0.0
[v0.3.0]: https://github.com/stac-utils/stac-fastapi-elasticsearch-opensearch/compare/v0.2.0...v0.3.0
[v0.2.0]: https://github.com/stac-utils/stac-fastapi-elasticsearch-opensearch/compare/v0.1.0...v0.2.0
[v0.1.0]: https://github.com/stac-utils/stac-fastapi-elasticsearch-opensearch/compare/v0.1.0
<|MERGE_RESOLUTION|>--- conflicted
+++ resolved
@@ -11,6 +11,8 @@
 
 ### Changed
 
+- `filter_fields` supports wildcard declarations (`*`) for including and excluding fields, where `properties.*.lat` include would include any extension's with a `lat` attribute.  The same functionality is included in the exclude fields. If field is explicitly included in the include fields it cannot be explicitly excluded. [#567](https://github.com/stac-utils/stac-fastapi-elasticsearch-opensearch/pull/567)
+
 ### Fixed
 
 - Fixed various test suite errors, compatibility issues, and deprecation warnings to ensure stable execution. [#569](https://github.com/stac-utils/stac-fastapi-elasticsearch-opensearch/pull/569)
@@ -19,19 +21,13 @@
 
 ### Updated
 
-<<<<<<< HEAD
-## [v6.8.2] - 2025-12-19
-=======
 - Reorganized README configuration reference into logical sections for better readability. [#569](https://github.com/stac-utils/stac-fastapi-elasticsearch-opensearch/pull/569)
 
 ## [v6.8.1] - 2025-12-15
->>>>>>> 53880a00
 
 ### Changed
 
 - Implemented a safety-first deletion policy for the catalogs endpoint to prevent accidental data loss. Collections are now never deleted through the catalogs route; they are only unlinked and automatically adopted by the root catalog if they become orphans. Collection data can only be permanently deleted via the explicit `/collections/{collection_id}` DELETE endpoint. This ensures a clear separation between container (catalog) deletion and content (collection/item) deletion, with data always being preserved through the catalogs API. [#562](https://github.com/stac-utils/stac-fastapi-elasticsearch-opensearch/pull/562)
-
-- `filter_fields` supports wildcard declarations (`*`) for including and excluding fields, where `properties.*.lat` include would include any extension's with a `lat` attribute.  The same functionality is included in the exclude fields. If field is explicitly included in the include fields it cannot be explicitly excluded. 
 
 ### Removed
 
