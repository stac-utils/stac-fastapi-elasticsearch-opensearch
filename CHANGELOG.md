--- conflicted
+++ resolved
@@ -9,24 +9,21 @@
 
 ### Added
 
+### Changed
+
+### Fixed
+
+## [v4.1.0] - 2025-05-04
+
+### Added
+
 - Added code coverage reporting to the test suite using pytest-cov. [#87](https://github.com/stac-utils/stac-fastapi-elasticsearch-opensearch/issues/87)
 
 ### Changed
 
-<<<<<<< HEAD
-### Fixed
-
-## [v4.1.0] - 2025-05-04
-
-### Changed
-
-- Updated dynamic mapping for items to map long values to double versus float [#326](https://github.com/stac-utils/stac-fastapi-elasticsearch-opensearch/pull/326)
-=======
 - Updated dynamic mapping for items to map long values to double versus float. [#326](https://github.com/stac-utils/stac-fastapi-elasticsearch-opensearch/pull/326)
->>>>>>> 70a18f5c
 - Extended Datetime Search to search on start_datetime and end_datetime as well as datetime fields. [#182](https://github.com/stac-utils/stac-fastapi-elasticsearch/pull/182)
 - Changed item update operation to use Elasticsearch index API instead of delete and create for better efficiency and atomicity. [#75](https://github.com/stac-utils/stac-fastapi-elasticsearch-opensearch/issues/75)
-
 
 ## [v4.0.0] - 2025-04-23
 
