--- conflicted
+++ resolved
@@ -13,22 +13,12 @@
 - Migration scripts (`update_collections_mapping.py` and `recreate_collections_index.py`) to help add `bbox_shape` field to existing deployments.
 
 ### Changed
-
-### Fixed
-
-<<<<<<< HEAD
-- Issue where token, query param was not being passed to POST collections search logic
-- Issue where datetime param was not being passed from POST collections search logic to Elasticsearch
-- Collections search tests to ensure both GET /collections and POST /collections-search endpoints are tested
-=======
-[v6.5.1] - 2025-09-30
 
 ### Fixed
 
 - Issue where token, query param was not being passed to POST collections search logic [#483](https://github.com/stac-utils/stac-fastapi-elasticsearch-opensearch/pull/483)
 - Issue where datetime param was not being passed from POST collections search logic to Elasticsearch [#483](https://github.com/stac-utils/stac-fastapi-elasticsearch-opensearch/pull/483)
 - Collections search tests to ensure both GET /collections and GET/POST /collections-search endpoints are tested [#483](https://github.com/stac-utils/stac-fastapi-elasticsearch-opensearch/pull/483)
->>>>>>> 18185f38
 
 [v6.5.0] - 2025-09-29
 
