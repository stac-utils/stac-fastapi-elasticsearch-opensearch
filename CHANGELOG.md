--- conflicted
+++ resolved
@@ -7,16 +7,12 @@
 
 ## [Unreleased]
 
-<<<<<<< HEAD
+
 ## [v3.0.0a0]
 
 ### Added
 
-=======
-### Added
-
 - Symlinks from project-specific readme files to main readme [#250](https://github.com/stac-utils/stac-fastapi-elasticsearch-opensearch/pull/250)
->>>>>>> 5df5bb56
 - Support for Python 3.12 [#234](https://github.com/stac-utils/stac-fastapi-elasticsearch/pull/234)
 
 ### Changed
