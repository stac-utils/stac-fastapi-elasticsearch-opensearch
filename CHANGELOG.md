# Changelog

All notable changes to this project will be documented in this file.

The format is based on [Keep a Changelog](http://keepachangelog.com/en/1.0.0/)
and this project adheres to [Semantic Versioning](http://semver.org/spec/v2.0.0.html).


## [Unreleased]

### Added

- Created new `sfeos_helpers` package to improve code organization and maintainability [#376](https://github.com/stac-utils/stac-fastapi-elasticsearch-opensearch/pull/376)

### Changed

<<<<<<< HEAD
- Refactored utility functions into dedicated modules within `sfeos_helpers` [#376](https://github.com/stac-utils/stac-fastapi-elasticsearch-opensearch/pull/376):
  - Created `database` package with specialized modules for index, document, and utility operations
  - Created `aggregation` package for Elasticsearch/OpenSearch-specific aggregation functionality
  - Moved shared logic from core module to helper functions for better code reuse
  - Separated utility functions from constant mappings for clearer code organization
- Improved README documentation with consistent formatting and enhanced sections [#376](https://github.com/stac-utils/stac-fastapi-elasticsearch-opensearch/pull/376):
=======
- Improved README documentation with consistent formatting and enhanced sections [#381](https://github.com/stac-utils/stac-fastapi-elasticsearch-opensearch/pull/381):
  - Added sfeos logo and banner
>>>>>>> c43a5f0a
  - Added a comprehensive Quick Start guide
  - Reorganized sections for better navigation
  - Reformatted content with bullet points for improved readability
  - Added more detailed examples for API interaction
<<<<<<< HEAD
  - Updated documentation to reflect recent code refactoring
=======
>>>>>>> c43a5f0a

### Fixed


## [v4.2.0] - 2025-05-15

### Added

- Added dynamic queryables mapping for search and aggregations [#375](https://github.com/stac-utils/stac-fastapi-elasticsearch-opensearch/pull/375)
- Added configurable landing page ID `STAC_FASTAPI_LANDING_PAGE_ID` [#352](https://github.com/stac-utils/stac-fastapi-elasticsearch-opensearch/pull/352)
- Added support for `S_CONTAINS`, `S_WITHIN`, `S_DISJOINT` spatial filter operations [#371](https://github.com/stac-utils/stac-fastapi-elasticsearch-opensearch/issues/371)
- Introduced the `DATABASE_REFRESH` environment variable to control whether database operations refresh the index immediately after changes. If set to `true`, changes will be immediately searchable. If set to `false`, changes may not be immediately visible but can improve performance for bulk operations. If set to `wait_for`, changes will wait for the next refresh cycle to become visible. [#370](https://github.com/stac-utils/stac-fastapi-elasticsearch-opensearch/pull/370)
- Added the `ENABLE_TRANSACTIONS_EXTENSIONS` environment variable to enable or disable the Transactions and Bulk Transactions API extensions. When set to `false`, endpoints provided by `TransactionsClient` and `BulkTransactionsClient` are not available. This allows for flexible deployment scenarios and improved API control. [#374](https://github.com/stac-utils/stac-fastapi-elasticsearch-opensearch/pull/374)

### Changed

- Refactored CRUD methods in `TransactionsClient` to use the `validate_refresh` helper method for consistent and reusable handling of the `refresh` parameter. [#370](https://github.com/stac-utils/stac-fastapi-elasticsearch-opensearch/pull/370)

### Fixed

- Fixed an issue where some routes were not passing the `refresh` parameter from `kwargs` to the database logic, ensuring consistent behavior across all CRUD operations. [#370](https://github.com/stac-utils/stac-fastapi-elasticsearch-opensearch/pull/370)

## [v4.1.0] - 2025-05-09

### Added

- Added logging to bulk insertion methods to provide detailed feedback on errors encountered during operations. [#364](https://github.com/stac-utils/stac-fastapi-elasticsearch-opensearch/pull/364)
- Introduced the `RAISE_ON_BULK_ERROR` environment variable to control whether bulk insertion methods raise exceptions on errors (`true`) or log warnings and continue processing (`false`). [#364](https://github.com/stac-utils/stac-fastapi-elasticsearch-opensearch/pull/364)
- Added code coverage reporting to the test suite using pytest-cov. [#87](https://github.com/stac-utils/stac-fastapi-elasticsearch-opensearch/issues/87)

### Changed

- Updated dynamic mapping for items to map long values to double versus float. [#326](https://github.com/stac-utils/stac-fastapi-elasticsearch-opensearch/pull/326)
- Extended Datetime Search to search on start_datetime and end_datetime as well as datetime fields. [#182](https://github.com/stac-utils/stac-fastapi-elasticsearch/pull/182)
- Changed item update operation to use Elasticsearch index API instead of delete and create for better efficiency and atomicity. [#75](https://github.com/stac-utils/stac-fastapi-elasticsearch-opensearch/issues/75)
- Bulk insertion via `BulkTransactionsClient` now strictly validates all STAC Items using the Pydantic model before insertion. Any invalid item will immediately raise a `ValidationError`, ensuring consistent validation with single-item inserts and preventing invalid STAC Items from being stored. This validation is enforced regardless of the `RAISE_ON_BULK_ERROR` setting. [#368](https://github.com/stac-utils/stac-fastapi-elasticsearch-opensearch/pull/368)

### Changed

### Fixed

- Refactored `create_item` and `update_item` methods to share unified logic, ensuring consistent conflict detection, validation, and database operations. [#368](https://github.com/stac-utils/stac-fastapi-elasticsearch-opensearch/pull/368)

## [v4.0.0] - 2025-04-23

### Added
- Added support for dynamically-generated queryables based on Elasticsearch/OpenSearch mappings, with extensible metadata augmentation [#351](https://github.com/stac-utils/stac-fastapi-elasticsearch-opensearch/pull/351)
- Included default queryables configuration for seamless integration. [#351](https://github.com/stac-utils/stac-fastapi-elasticsearch-opensearch/pull/351)
- Added support for high-performance direct response mode for both Elasticsearch and Opensearch backends, controlled by the `ENABLE_DIRECT_RESPONSE` environment variable. When enabled (`ENABLE_DIRECT_RESPONSE=true`), endpoints return Starlette Response objects directly, bypassing FastAPI's jsonable_encoder and Pydantic serialization for significantly improved performance on large search responses. **Note:** In this mode, all FastAPI dependencies (including authentication, custom status codes, and validation) are disabled for all routes. Default is `false` for safety. A warning is logged at startup if enabled. See [issue #347](https://github.com/stac-utils/stac-fastapi-elasticsearch-opensearch/issues/347) and [PR #359](https://github.com/stac-utils/stac-fastapi-elasticsearch-opensearch/pull/359).
- Added robust tests for the `ENABLE_DIRECT_RESPONSE` environment variable, covering both Elasticsearch and OpenSearch backends. Tests gracefully handle missing backends by attempting to import both configs and skipping if neither is available. [#359](https://github.com/stac-utils/stac-fastapi-elasticsearch-opensearch/pull/359)

### Changed
- Refactored database logic to reduce duplication [#351](https://github.com/stac-utils/stac-fastapi-elasticsearch-opensearch/pull/351)
- Replaced `fastapi-slim` with `fastapi` dependency [#351](https://github.com/stac-utils/stac-fastapi-elasticsearch-opensearch/pull/351)
- Changed minimum Python version to 3.9 [#354](https://github.com/stac-utils/stac-fastapi-elasticsearch-opensearch/pull/354)
- Updated stac-fastapi api, types, and extensions libraries to 5.1.1 from 3.0.0 and made various associated changes [#354](https://github.com/stac-utils/stac-fastapi-elasticsearch-opensearch/pull/354)
- Changed makefile commands from 'docker-compose' to 'docker compose' [#354](https://github.com/stac-utils/stac-fastapi-elasticsearch-opensearch/pull/354)
- Updated package names in setup.py files to use underscores instead of periods for PEP 625 compliance [#358](https://github.com/stac-utils/stac-fastapi-elasticsearch-opensearch/pull/358)
  - Changed `stac_fastapi.opensearch` to `stac_fastapi_opensearch`
  - Changed `stac_fastapi.elasticsearch` to `stac_fastapi_elasticsearch`
  - Changed `stac_fastapi.core` to `stac_fastapi_core`
  - Updated all related dependencies to use the new naming convention
- Renamed `docker-compose.yml` to `compose.yml` to align with Docker Compose V2 conventions [#358](https://github.com/stac-utils/stac-fastapi-elasticsearch-opensearch/pull/358)
- Removed deprecated `version` field from all compose files [#358](https://github.com/stac-utils/stac-fastapi-elasticsearch-opensearch/pull/358)
- Updated `STAC_FASTAPI_VERSION` environment variables to 4.0.0 in all compose files [#362](https://github.com/stac-utils/stac-fastapi-elasticsearch-opensearch/pull/362)
- Bumped version from 4.0.0a2 to 4.0.0 for the PEP 625 compliant release [#362](https://github.com/stac-utils/stac-fastapi-elasticsearch-opensearch/pull/362)
- Updated dependency requirements to use compatible release specifiers (~=) for more controlled updates while allowing for bug fixes and security patches [#358](https://github.com/stac-utils/stac-fastapi-elasticsearch-opensearch/issues/358)
- Removed elasticsearch-dsl dependency as it's now part of the elasticsearch package since version 8.18.0 [#358](https://github.com/stac-utils/stac-fastapi-elasticsearch-opensearch/issues/358)
- Updated test suite to use `httpx.ASGITransport(app=...)` for FastAPI app testing (removes deprecation warning). [#359](https://github.com/stac-utils/stac-fastapi-elasticsearch-opensearch/pull/359)
- Updated stac-fastapi parent libraries to 5.2.0. [#359](https://github.com/stac-utils/stac-fastapi-elasticsearch-opensearch/pull/359)
- Migrated Elasticsearch index template creation from legacy `put_template` to composable `put_index_template` API in `database_logic.py`. This resolves deprecation warnings and ensures compatibility with Elasticsearch 7.x and 8.x. [#359](https://github.com/stac-utils/stac-fastapi-elasticsearch-opensearch/pull/359)
- Updated all Pydantic models to use `ConfigDict` instead of class-based `Config` for Pydantic v2 compatibility. This resolves deprecation warnings and prepares for Pydantic v3. [#359](https://github.com/stac-utils/stac-fastapi-elasticsearch-opensearch/pull/359)
- Migrated all Pydantic `@root_validator` validators to `@model_validator` for Pydantic v2 compatibility. [#359](https://github.com/stac-utils/stac-fastapi-elasticsearch-opensearch/pull/359)
- Migrated startup event handling from deprecated `@app.on_event("startup")` to FastAPI's recommended lifespan context manager. This removes deprecation warnings and ensures compatibility with future FastAPI versions. [#361](https://github.com/stac-utils/stac-fastapi-elasticsearch-opensearch/pull/361)
- Refactored all boolean environment variable parsing in both Elasticsearch and OpenSearch backends to use the shared `get_bool_env` utility. This ensures robust and consistent handling of environment variables such as `ES_USE_SSL`, `ES_HTTP_COMPRESS`, and `ES_VERIFY_CERTS` across both backends. [#359](https://github.com/stac-utils/stac-fastapi-elasticsearch-opensearch/pull/359)

### Fixed
- Improved performance of `mk_actions` and `filter-links` methods [#351](https://github.com/stac-utils/stac-fastapi-elasticsearch-opensearch/pull/351)
- Fixed inheritance relating to BaseDatabaseSettings and ApiBaseSettings [#355](https://github.com/stac-utils/stac-fastapi-elasticsearch-opensearch/pull/355)
- Fixed delete_item and delete_collection methods return types [#355](https://github.com/stac-utils/stac-fastapi-elasticsearch-opensearch/pull/355)
- Fixed inheritance relating to DatabaseLogic and BaseDatabaseLogic, and ApiBaseSettings [#355](https://github.com/stac-utils/stac-fastapi-elasticsearch-opensearch/pull/355)

## [v3.2.5] - 2025-04-07

### Added

- Option to configure multiple Elasticsearch/OpenSearch hosts and enable `http_compress`. [#349](https://github.com/stac-utils/stac-fastapi-elasticsearch-opensearch/pull/349)

## [v3.2.4] - 2025-03-14

### Added

- Support python 3.13 in SFEOS Core, Opensearch and ElasticSearch. [#330](https://github.com/stac-utils/stac-fastapi-elasticsearch-opensearch/pull/330)

## [v3.2.3] - 2025-02-11

### Changed

- Added note on the use of the default `*` use in route authentication dependecies. [#325](https://github.com/stac-utils/stac-fastapi-elasticsearch-opensearch/pull/325)
- Update item index naming and aliasing to allow capitalisation of collection ids [#329](https://github.com/stac-utils/stac-fastapi-elasticsearch-opensearch/pull/329)
- Bugfixes for the `IsNull` operator and datetime filtering [#330](https://github.com/stac-utils/stac-fastapi-elasticsearch-opensearch/pull/330)

## [v3.2.2] - 2024-12-15

### Changed

- Use base64 encoded JSON string of sort keys as pagination token instead of comma-separated string [#323](https://github.com/stac-utils/stac-fastapi-elasticsearch-opensearch/pull/323)

## [v3.2.1] - 2024-11-14

### Added

- Added `dockerfiles/Dockerfile.ci.os` and `dockerfiles/Dockerfile.ci.es`, along with their respective entrypoints [#311](https://github.com/stac-utils/stac-fastapi-elasticsearch-opensearch/pull/311)

### Changed

- Updated the `publish.yml` workflow to include Docker image publishing to GitHub Container Registry [#311](https://github.com/stac-utils/stac-fastapi-elasticsearch-opensearch/pull/311)
- Improved the README with detailed descriptions of the new Docker images, providing guidance for images. [#311](https://github.com/stac-utils/stac-fastapi-elasticsearch-opensearch/pull/311)
- Aggregation ElasticSearch `total_count` bugfix, moved aggregation text to docs. [#314](https://github.com/stac-utils/stac-fastapi-elasticsearch-opensearch/pull/314)

## [v3.2.0] - 2024-10-09

### Added

- Added `datetime_frequency_interval` parameter for `datetime_frequency` aggregation. [#294](https://github.com/stac-utils/stac-fastapi-elasticsearch-opensearch/pull/294)
- Added rate limiting functionality with configurable limits using environment variable `STAC_FASTAPI_RATE_LIMIT`, example: `500/minute`. [#303](https://github.com/stac-utils/stac-fastapi-elasticsearch-opensearch/pull/303)
- Added publish.yml to automatically publish new releases to PyPI [#305](https://github.com/stac-utils/stac-fastapi-elasticsearch-opensearch/pull/305)

### Changed

- Updated CollectionLinks to generate correct `self` link for collections endpoint. [#297](https://github.com/stac-utils/stac-fastapi-elasticsearch-opensearch/pull/297)
- Refactored aggregation in database logic. [#294](https://github.com/stac-utils/stac-fastapi-elasticsearch-opensearch/pull/294)
- Fixed the `self` link for the `/collections/{collection_id}/aggregations` endpoint. [#295](https://github.com/stac-utils/stac-fastapi-elasticsearch-opensearch/pull/295)

## [v3.1.0] - 2024-09-02

### Added

- Added support for FreeTextExtension. [#227](https://github.com/stac-utils/stac-fastapi-elasticsearch-opensearch/pull/227)

### Changed

- Support escaped backslashes in CQL2 `LIKE` queries, and reject invalid (or incomplete) escape sequences. [#286](https://github.com/stac-utils/stac-fastapi-elasticsearch-opensearch/pull/286)

## [v3.0.0] - 2024-08-14

### Changed

- Aggregation bug fixes [#281](https://github.com/stac-utils/stac-fastapi-elasticsearch-opensearch/pull/281)
- Updated stac-fastapi libraries to v3.0.0 [#282](https://github.com/stac-utils/stac-fastapi-elasticsearch-opensearch/pull/282)

## [v3.0.0a3] - 2024-07-17

### Added

- Added an implementation of the Aggregation Extension. Enables spatial, frequency distribution, and datetime distribution aggregations. [#276](https://github.com/stac-utils/stac-fastapi-elasticsearch-opensearch/pull/276)
- Added support for route depndencies configuration through the STAC_FASTAPI_ROUTE_DEPENDENCIES environment variable, directly or via json file. Allows for fastapi's inbuilt OAuth2 flows to be used as dependencies. Custom dependencies can also be written, see Basic Auth for an example. [#251](https://github.com/stac-utils/stac-fastapi-elasticsearch-opensearch/pull/251)
- Added docker-compose.route_dependencies_file.yml that gives an example of OAuth2 workflow using keycloak as the identity provider. [#251](https://github.com/stac-utils/stac-fastapi-elasticsearch-opensearch/pull/251)
- Added docker-compose.route_dependencies_env.yml that gives an example using the STAC_FASTAPI_ROUTE_DEPENDENCIES environment variable. [#251](https://github.com/stac-utils/stac-fastapi-elasticsearch-opensearch/pull/251)

### Changed

- Updated to stac-fastapi 3.0.0a4. [#275](https://github.com/stac-utils/stac-fastapi-elasticsearch-opensearch/pull/275)
- Converted Basic auth to a route dependency and merged with new route depndencies method. [#251](https://github.com/stac-utils/stac-fastapi-elasticsearch-opensearch/pull/251)
- Updated docker-compose.basic_auth_protected.yml to use STAC_FASTAPI_ROUTE_DEPENDENCIES environment variable. [#251](https://github.com/stac-utils/stac-fastapi-elasticsearch-opensearch/pull/251)

## [v3.0.0a2]

### Added

- Queryables landing page and collection links when the Filter Extension is enabled [#267](https://github.com/stac-utils/stac-fastapi-elasticsearch-opensearch/pull/267)

### Changed

- Updated stac-fastapi libraries to v3.0.0a1 [#265](https://github.com/stac-utils/stac-fastapi-elasticsearch-opensearch/pull/265)
- Updated stac-fastapi libraries to v3.0.0a3 [#269](https://github.com/stac-utils/stac-fastapi-elasticsearch-opensearch/pull/269)
- Converted Basic auth to a route dependency and merged with new route depndencies method. [#251](https://github.com/stac-utils/stac-fastapi-elasticsearch-opensearch/pull/251)
- Updated docker-compose.basic_auth_protected.yml to use STAC_FASTAPI_ROUTE_DEPENDENCIES environment variable. [#251](https://github.com/stac-utils/stac-fastapi-elasticsearch-opensearch/pull/251)

### Fixed

- API sort extension tests [#264](https://github.com/stac-utils/stac-fastapi-elasticsearch-opensearch/pull/264)
- Basic auth permission fix for checking route path instead of absolute path [#266](https://github.com/stac-utils/stac-fastapi-elasticsearch-opensearch/pull/266)
- Remove deprecated filter_fields property, return all properties as default [#269](https://github.com/stac-utils/stac-fastapi-elasticsearch-opensearch/pull/269)

## [v3.0.0a1]

### Changed

- Unskip temporal open window test [#254](https://github.com/stac-utils/stac-fastapi-elasticsearch-opensearch/pull/254)
- Removed deprecated context extension [#255](https://github.com/stac-utils/stac-fastapi-elasticsearch-opensearch/pull/255)
- Remove duplicated code from stac_fastapi.types [#257](https://github.com/stac-utils/stac-fastapi-elasticsearch-opensearch/pull/257)

## [v3.0.0a0]

### Added

- Symlinks from project-specific readme files to main readme [#250](https://github.com/stac-utils/stac-fastapi-elasticsearch-opensearch/pull/250)
- Support for Python 3.12 [#234](https://github.com/stac-utils/stac-fastapi-elasticsearch/pull/234)

### Changed

- Updated stac-fastapi parent libraries to v3.0.0a0 [#234](https://github.com/stac-utils/stac-fastapi-elasticsearch-opensearch/pull/234)
- Removed pystac dependency [#234](https://github.com/stac-utils/stac-fastapi-elasticsearch-opensearch/pull/234)

### Fixed

- Fixed issue where paginated search queries would return a `next_token` on the last page [#243](https://github.com/stac-utils/stac-fastapi-elasticsearch-opensearch/pull/243)

## [v2.4.1]

### Added

- A test to ensure that pagination correctly returns expected links, particularly verifying the absence of a 'next' link on the last page of results [#244](https://github.com/stac-utils/stac-fastapi-elasticsearch-opensearch/pull/244)

### Fixed

- Fixed issue where searches return an empty `links` array [#241](https://github.com/stac-utils/stac-fastapi-elasticsearch-opensearch/pull/241)

## [v2.4.0]

### Added

- Added option to include Basic Auth [#232](https://github.com/stac-utils/stac-fastapi-elasticsearch-opensearch/pull/232)

### Changed

- Upgrade stac-fastapi libaries to v2.5.5 [#237](https://github.com/stac-utils/stac-fastapi-elasticsearch-opensearch/pull/237)

### Fixed

- Fixed `POST /collections/test-collection/items` returning an item with an empty links array [#236](https://github.com/stac-utils/stac-fastapi-elasticsearch-opensearch/pull/236)

## [v2.3.0]

### Changed

- Upgraded stac-fastapi libraries to v2.5.3 from v2.4.9 [#172](https://github.com/stac-utils/stac-fastapi-elasticsearch/pull/172)

## [v2.2.0]

### Added

- use index templates for Collection and Item indices [#208](https://github.com/stac-utils/stac-fastapi-elasticsearch-opensearch/discussions/208)
- Added API `title`, `version`, and `description` parameters from environment variables `STAC_FASTAPI_TITLE`, `STAC_FASTAPI_VERSION` and `STAC_FASTAPI_DESCRIPTION`, respectively. [#207](https://github.com/stac-utils/stac-fastapi-elasticsearch-opensearch/pull/207)
- Added a `STAC_FASTAPI_ROOT_PATH` environment variable to define the root path. Useful when working with an API gateway or load balancer. [#221](https://github.com/stac-utils/stac-fastapi-elasticsearch-opensearch/pull/221)
- Added mkdocs, pdocs, to generate docs and push to gh pages via workflow. Updated documentation. [#223](https://github.com/stac-utils/stac-fastapi-elasticsearch-opensearch/pull/223)

### Changed

- Updated the pip_docker example to use stac-fastapi.elasticsearch 2.1.0 and the elasticsearch 8.11.0 docker image. [#216](https://github.com/stac-utils/stac-fastapi-elasticsearch-opensearch/pull/216)
- Updated the Data Loader CLI tool to accept a base_url, a data directory, a custom collection id, and an option to use bulk insert. [#218](https://github.com/stac-utils/stac-fastapi-elasticsearch-opensearch/pull/218)
- Changed the default `ca_certs` value to use `certifi.where()` to find the installed certificate authority. [#222](https://github.com/stac-utils/stac-fastapi-elasticsearch-opensearch/pull/222)

### Fixed

- URL encode next href: [#215](https://github.com/stac-utils/stac-fastapi-elasticsearch-opensearch/issues/215)
- Do not overwrite links in Item and Collection objects before persisting in database [#210](https://github.com/stac-utils/stac-fastapi-elasticsearch-opensearch/issues/210)

## [v2.1.0]

### Added

- Added explicit mapping for ID in `ES_COLLECTIONS_MAPPINGS` [#198](https://github.com/stac-utils/stac-fastapi-elasticsearch-opensearch/pull/198)

### Changed

- Removed database logic from core.py all_collections [#196](https://github.com/stac-utils/stac-fastapi-elasticsearch-opensearch/pull/196)
- Changed OpenSearch config ssl_version to SSLv23 [#200](https://github.com/stac-utils/stac-fastapi-elasticsearch-opensearch/pull/200)

### Fixed

## [v2.0.0]

### Added

- Added core library package for common logic [#186](https://github.com/stac-utils/stac-fastapi-elasticsearch-opensearch/pull/186)

### Changed

- Moved Elasticsearch and Opensearch backends into separate packages [#186](https://github.com/stac-utils/stac-fastapi-elasticsearch-opensearch/pull/186)

### Fixed

- Allow additional top-level properties on collections [#191](https://github.com/stac-utils/stac-fastapi-elasticsearch-opensearch/pull/191)

## [v1.1.0]

### Added

- Advanced comparison (LIKE, IN, BETWEEN) operators to the Filter extension [#178](https://github.com/stac-utils/stac-fastapi-elasticsearch/pull/178)
- Collection update endpoint no longer delete all sub items [#177](https://github.com/stac-utils/stac-fastapi-elasticsearch/pull/177)
- OpenSearch 2.11.1 support [#188](https://github.com/stac-utils/stac-fastapi-elasticsearch/pull/188)

### Changed

- Elasticsearch drivers from 7.17.9 to 8.11.0 [#169](https://github.com/stac-utils/stac-fastapi-elasticsearch/pull/169)
- Collection update endpoint no longer delete all sub items [#177](https://github.com/stac-utils/stac-fastapi-elasticsearch/pull/177)

### Fixed

- Exclude unset fields in search response [#166](https://github.com/stac-utils/stac-fastapi-elasticsearch/issues/166)
- Upgrade stac-fastapi to v2.4.9 [#172](https://github.com/stac-utils/stac-fastapi-elasticsearch/pull/172)
- Set correct default filter-lang for GET /search requests [#179](https://github.com/stac-utils/stac-fastapi-elasticsearch/issues/179)

## [v1.0.0]

### Added

- Collection-level Assets to the CollectionSerializer [#148](https://github.com/stac-utils/stac-fastapi-elasticsearch/issues/148)
- Pagination for /collections - GET all collections - route [#164](https://github.com/stac-utils/stac-fastapi-elasticsearch/pull/164)
- Examples folder with example docker setup for running sfes from pip [#147](https://github.com/stac-utils/stac-fastapi-elasticsearch/pull/147)
- GET /search filter extension queries [#163](https://github.com/stac-utils/stac-fastapi-elasticsearch/pull/163)
- Added support for GET /search intersection queries [#158](https://github.com/stac-utils/stac-fastapi-elasticsearch/issues/158)

### Changed

- Update elasticsearch version from 8.1.3 to 8.10.4 in cicd, gh actions [#164](https://github.com/stac-utils/stac-fastapi-elasticsearch/pull/164)
- Updated core stac-fastapi libraries to 2.4.8 from 2.4.3 [#151](https://github.com/stac-utils/stac-fastapi-elasticsearch/pull/151)
- Use aliases on Elasticsearch indices, add number suffix in index name. [#152](https://github.com/stac-utils/stac-fastapi-elasticsearch/pull/152)

### Fixed

- Corrected the closing of client connections in ES index management functions [#132](https://github.com/stac-utils/stac-fastapi-elasticsearch/issues/132)
- Corrected the automatic converstion of float values to int when building Filter Clauses [#135](https://github.com/stac-utils/stac-fastapi-elasticsearch/issues/135)
- Do not index `proj:geometry` field as geo_shape [#154](https://github.com/stac-utils/stac-fastapi-elasticsearch/issues/154)
- Remove unsupported characters from Elasticsearch index names [#153](https://github.com/stac-utils/stac-fastapi-elasticsearch/issues/153)
- Fixed GET /search sortby requests [#25](https://github.com/stac-utils/stac-fastapi-elasticsearch/issues/25)

## [v0.3.0]

### Added

- Added bbox and datetime parameters and functionality to item_collection [#127](https://github.com/stac-utils/stac-fastapi-elasticsearch/pull/127)
- Added collection_id parameter to create_item function [#127](https://github.com/stac-utils/stac-fastapi-elasticsearch/pull/127)
- Added item_id and collection_id to update_item [#127](https://github.com/stac-utils/stac-fastapi-elasticsearch/pull/127)
- The default Collection objects index can be overridden by the `STAC_COLLECTIONS_INDEX` environment variable [#128](https://github.com/stac-utils/stac-fastapi-elasticsearch/pull/128)
- The default Item objects index prefix can be overridden by the `STAC_ITEMS_INDEX_PREFIX` environment variable [#128](https://github.com/stac-utils/stac-fastapi-elasticsearch/pull/128)
- Fields Extension [#129](https://github.com/stac-utils/stac-fastapi-elasticsearch/pull/129)
- Support for Python 3.11 [#131](https://github.com/stac-utils/stac-fastapi-elasticsearch/pull/131)

### Changed

- Updated core stac-fastapi libraries to 2.4.3 from 2.3.0 [#127](https://github.com/stac-utils/stac-fastapi-elasticsearch/pull/127)

## [v0.2.0]

### Added

- Filter Extension as GET with CQL2-Text and POST with CQL2-JSON,
  supporting the Basic CQL2 and Basic Spatial Operators conformance classes.
- Added Elasticsearch local config to support snapshot/restore to local filesystem

### Fixed

- Fixed search intersects query.
- Corrected the Sort and Query conformance class URIs.

### Changed

- Default to Python 3.10
- Default to Elasticsearch 8.x
- Collection objects are now stored in `collections` index rather than `stac_collections` index
- Item objects are no longer stored in `stac_items`, but in indices per collection named `items_{collection_id}`
- When using bulk ingest, items will continue to be ingested if any of them fail. Previously, the call would fail
  immediately if any items failed.

## [v0.1.0]

### Changed

- Elasticsearch index mappings updated to be more thorough.
- Endpoints that return items (e.g., /search) now sort the results by 'properties.datetime,id,collection'.
  Previously, there was no sort order defined.
- Db_to_stac serializer moved to core.py for consistency as it existed in both core and database_logic previously.
- Use genexp in execute_search and get_all_collections to return results.
- Added db_to_stac serializer to item_collection method in core.py.

[Unreleased]: https://github.com/stac-utils/stac-fastapi-elasticsearch-opensearch/compare/v4.2.0...main
[v4.2.0]: https://github.com/stac-utils/stac-fastapi-elasticsearch-opensearch/compare/v4.1.0...v4.2.0
[v4.1.0]: https://github.com/stac-utils/stac-fastapi-elasticsearch-opensearch/compare/v4.0.0...v4.1.0
[v4.0.0]: https://github.com/stac-utils/stac-fastapi-elasticsearch-opensearch/compare/v3.2.5...v4.0.0
[v3.2.5]: https://github.com/stac-utils/stac-fastapi-elasticsearch-opensearch/compare/v3.2.4...v3.2.5
[v3.2.4]: https://github.com/stac-utils/stac-fastapi-elasticsearch-opensearch/compare/v3.2.3...v3.2.4
[v3.2.3]: https://github.com/stac-utils/stac-fastapi-elasticsearch-opensearch/compare/v3.2.2...v3.2.3
[v3.2.2]: https://github.com/stac-utils/stac-fastapi-elasticsearch-opensearch/compare/v3.2.1...v3.2.2
[v3.2.1]: https://github.com/stac-utils/stac-fastapi-elasticsearch-opensearch/compare/v3.2.0...v3.2.1
[v3.2.0]: https://github.com/stac-utils/stac-fastapi-elasticsearch-opensearch/compare/v3.1.0...v3.2.0
[v3.1.0]: https://github.com/stac-utils/stac-fastapi-elasticsearch-opensearch/compare/v3.0.0...v3.1.0
[v3.0.0]: https://github.com/stac-utils/stac-fastapi-elasticsearch-opensearch/compare/v2.4.1...v3.0.0
[v2.4.1]: https://github.com/stac-utils/stac-fastapi-elasticsearch-opensearch/compare/v2.4.0...v2.4.1
[v2.4.0]: https://github.com/stac-utils/stac-fastapi-elasticsearch-opensearch/compare/v2.3.0...v2.4.0
[v2.3.0]: https://github.com/stac-utils/stac-fastapi-elasticsearch-opensearch/compare/v2.2.0...v2.3.0
[v2.2.0]: https://github.com/stac-utils/stac-fastapi-elasticsearch-opensearch/compare/v2.1.0...v2.2.0
[v2.1.0]: https://github.com/stac-utils/stac-fastapi-elasticsearch-opensearch/compare/v2.0.0...v2.1.0
[v2.0.0]: https://github.com/stac-utils/stac-fastapi-elasticsearch-opensearch/compare/v1.1.0...v2.0.0
[v1.1.0]: https://github.com/stac-utils/stac-fastapi-elasticsearch-opensearch/compare/v1.0.0...v1.1.0
[v1.0.0]: https://github.com/stac-utils/stac-fastapi-elasticsearch-opensearch/compare/v0.3.0...v1.0.0
[v0.3.0]: https://github.com/stac-utils/stac-fastapi-elasticsearch-opensearch/compare/v0.2.0...v0.3.0
[v0.2.0]: https://github.com/stac-utils/stac-fastapi-elasticsearch-opensearch/compare/v0.1.0...v0.2.0
[v0.1.0]: https://github.com/stac-utils/stac-fastapi-elasticsearch-opensearch/compare/v0.1.0<|MERGE_RESOLUTION|>--- conflicted
+++ resolved
@@ -14,28 +14,20 @@
 
 ### Changed
 
-<<<<<<< HEAD
 - Refactored utility functions into dedicated modules within `sfeos_helpers` [#376](https://github.com/stac-utils/stac-fastapi-elasticsearch-opensearch/pull/376):
   - Created `database` package with specialized modules for index, document, and utility operations
   - Created `aggregation` package for Elasticsearch/OpenSearch-specific aggregation functionality
   - Moved shared logic from core module to helper functions for better code reuse
   - Separated utility functions from constant mappings for clearer code organization
-- Improved README documentation with consistent formatting and enhanced sections [#376](https://github.com/stac-utils/stac-fastapi-elasticsearch-opensearch/pull/376):
-=======
+- Updated documentation to reflect recent code refactoring  [#376](https://github.com/stac-utils/stac-fastapi-elasticsearch-opensearch/pull/376)
 - Improved README documentation with consistent formatting and enhanced sections [#381](https://github.com/stac-utils/stac-fastapi-elasticsearch-opensearch/pull/381):
   - Added sfeos logo and banner
->>>>>>> c43a5f0a
   - Added a comprehensive Quick Start guide
   - Reorganized sections for better navigation
   - Reformatted content with bullet points for improved readability
   - Added more detailed examples for API interaction
-<<<<<<< HEAD
-  - Updated documentation to reflect recent code refactoring
-=======
->>>>>>> c43a5f0a
-
-### Fixed
-
+  
+### Fixed
 
 ## [v4.2.0] - 2025-05-15
 
