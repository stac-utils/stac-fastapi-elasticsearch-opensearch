# Changelog

All notable changes to this project will be documented in this file.

The format is based on [Keep a Changelog](http://keepachangelog.com/en/1.0.0/)
and this project adheres to [Semantic Versioning](http://semver.org/spec/v2.0.0.html).

## [Unreleased]

### Added

<<<<<<< HEAD
- Environment variable `VALIDATE_QUERYABLES` to enable/disable validation of queryables in search/filter requests. When set to `true`, search requests will be validated against the defined queryables, returning an error for any unsupported fields. Defaults to `false` for backward compatibility.[#532](https://github.com/stac-utils/stac-fastapi-elasticsearch-opensearch/pull/532)

- Environment variable `QUERYABLES_CACHE_TTL` to configure the TTL (in seconds) for caching queryables. Default is `3600` seconds (1 hour) to balance performance and freshness of queryables data. [#532](https://github.com/stac-utils/stac-fastapi-elasticsearch-opensearch/pull/532)

- Added retry with back-off logic for Redis related functions. [#528](https://github.com/stac-utils/stac-fastapi-elasticsearch-opensearch/pull/528)

- Added nanosecond precision datetime filtering that ensures nanosecond precision support in filtering by datetime. This is configured via the `USE_DATETIME_NANOS` environment variable, while maintaining microseconds compatibility for datetime precision. [#529](https://github.com/stac-utils/stac-fastapi-elasticsearch-opensearch/pull/529)

=======
>>>>>>> 6f74a126
### Changed

### Fixed

- Fixed datetime filtering for .0Z milliseconds to preserve precision in apply_filter_datetime, ensuring only items exactly within the specified range are returned. [#535](https://github.com/stac-utils/stac-fastapi-elasticsearch-opensearch/pull/535)

### Removed

## [v6.7.5] - 2025-11-25

### Added

- Added retry with back-off logic for Redis related functions. [#528](https://github.com/stac-utils/stac-fastapi-elasticsearch-opensearch/pull/528)
- Added nanosecond precision datetime filtering that ensures nanosecond precision support in filtering by datetime. This is configured via the `USE_DATETIME_NANOS` environment variable, while maintaining microseconds compatibility for datetime precision. [#529](https://github.com/stac-utils/stac-fastapi-elasticsearch-opensearch/pull/529)

### Fixed

- Add Redis to be installed in dev environment for local testing [#536](https://github.com/stac-utils/stac-fastapi-elasticsearch-opensearch/pull/536)
- Fix Redis optional dependencies in opensearch and elasticsearch packages [#541](https://github.com/stac-utils/stac-fastapi-elasticsearch-opensearch/pull/541)

### Updated

- Upgrade stac-fastapi parent libraries to v6.1.1 [#541](https://github.com/stac-utils/stac-fastapi-elasticsearch-opensearch/pull/541)

### Removed

- Removed support for Python 3.9, 3.10 as they are no longer supported by stac-fastapi parent libraries [#541](https://github.com/stac-utils/stac-fastapi-elasticsearch-opensearch/pull/541)

## [v6.7.4] - 2025-11-13

### Added

- Environment variable `EXCLUDED_FROM_ITEMS` to exclude specific fields from items endpoint response. Supports comma-separated list of fully qualified field names (e.g., `properties.auth:schemes,properties.storage:schemes`) [#518](https://github.com/stac-utils/stac-fastapi-elasticsearch-opensearch/pull/518)

## [v6.7.3] - 2025-11-07

### Added

- Added validator for `REDIS_MAX_CONNECTIONS` to handle empty or null-like values ("", "null", None) and return None instead. [#519](https://github.com/stac-utils/stac-fastapi-elasticsearch-opensearch/pull/519)

### Removed

- Removed `/collections-search` endpoint from default landing page. It now only shows when `ENABLE_COLLECTIONS_SEARCH_ROUTE` is set to `True`. [#524](https://github.com/stac-utils/stac-fastapi-elasticsearch-opensearch/pull/524)

## [v6.7.2] - 2025-11-04

### Fixed

- Fixed "list index out of range" error when using BETWEEN operator in CQL2-text filters. [#521](https://github.com/stac-utils/stac-fastapi-elasticsearch-opensearch/pull/521)

## [v6.7.1] - 2025-10-31

### Fixed

- Ensure `REDIS_MAX_CONNECTION` can accept `None` and integer value for default number of connection. [#515](https://github.com/stac-utils/stac-fastapi-elasticsearch-opensearch/pull/515)

## [v6.7.0] - 2025-10-27

### Added

- Environment variable `EXCLUDED_FROM_QUERYABLES` to exclude specific fields from queryables endpoint and filtering. Supports comma-separated list of fully qualified field names (e.g., `properties.auth:schemes,properties.storage:schemes`) [#489](https://github.com/stac-utils/stac-fastapi-elasticsearch-opensearch/pull/489)
- Added Redis caching configuration for navigation pagination support, enabling proper `prev` and `next` links in paginated responses. [#488](https://github.com/stac-utils/stac-fastapi-elasticsearch-opensearch/pull/488)

### Changed

### Fixed

- Fixed filter parameter handling for GET `/collections-search` endpoint. Filter parameters (`filter` and `filter-lang`) are now properly passed through and processed. [#511](https://github.com/stac-utils/stac-fastapi-elasticsearch-opensearch/pull/511)
- Fixed `q` parameter in GET `/collections-search` endpoint to be converted to a list format, matching the behavior of the `/collections` endpoint for consistency. [#511](https://github.com/stac-utils/stac-fastapi-elasticsearch-opensearch/pull/511)

### Removed

### Updated

- Improved OpenAPI docs for `/collections-search` GET and POST endpoints. [#508](https://github.com/stac-utils/stac-fastapi-elasticsearch-opensearch/pull/508)

## [v6.6.0] - 2025-10-21

### Added

- Spatial search support for collections via `bbox` parameter on `/collections` endpoint. Collections are now indexed with a `bbox_shape` field (GeoJSON polygon) derived from their spatial extent for efficient geospatial queries when created or updated. [#481](https://github.com/stac-utils/stac-fastapi-elasticsearch-opensearch/pull/481
- Introduced SFEOS Tools (`sfeos_tools/`) - An installable Click-based CLI package for managing SFEOS deployments. Initial command `add-bbox-shape` adds the `bbox_shape` field to existing collections for spatial search compatibility. Install with `pip install sfeos-tools[elasticsearch]` or `pip install sfeos-tools[opensearch]`. [#481](https://github.com/stac-utils/stac-fastapi-elasticsearch-opensearch/pull/481)
- Moved SFEOS Tools to its own repository at [Healy-Hyperspatial/sfeos-tools](https://github.com/Healy-Hyperspatial/sfeos-tools). The CLI package is now maintained separately.
- CloudFerro logo to sponsors and supporters list [#485](https://github.com/stac-utils/stac-fastapi-elasticsearch-opensearch/pull/485)
- Latest news section to README [#485](https://github.com/stac-utils/stac-fastapi-elasticsearch-opensearch/pull/485)
- Python 3.14 support [#500](https://github.com/stac-utils/stac-fastapi-elasticsearch-opensearch/pull/500)

### Changed

- Removed ENV_MAX_LIMIT environment variable; maximum limits are now handled by the default global limit environment variable. [#482](https://github.com/stac-utils/stac-fastapi-elasticsearch-opensearch/pull/482)
- Changed the default and maximum pagination limits for collections/items endpoints. [#482](https://github.com/stac-utils/stac-fastapi-elasticsearch-opensearch/pull/482)
- Removed the `rel=child` links to the collections from the landing page, as the listing was incomplete due to pagination. [#496](https://github.com/stac-utils/stac-fastapi-elasticsearch-opensearch/pull/496)
- Changed to pyproject.toml file from setup.py [#505](https://github.com/stac-utils/stac-fastapi-elasticsearch-opensearch/pull/505)

### Fixed

### Removed

- Removed Elasticsearch 7 from CI/CD test matrix. The project now only tests against Elasticsearch 8 and OpenSearch. [#497](https://github.com/stac-utils/stac-fastapi-elasticsearch-opensearch/pull/497)

### Updated

- Updated Elasticsearch version to 8.19.5 in CI/CD test matrix and compose.yml. [#497](https://github.com/stac-utils/stac-fastapi-elasticsearch-opensearch/pull/497)
- Updated OpenSearch version to 2.19.3 in CI/CD test matrix and compose.yml. [#499](https://github.com/stac-utils/stac-fastapi-elasticsearch-opensearch/pull/499)
- Updated elasticsearh python library to 8.19.1 in setup.py. [#499](https://github.com/stac-utils/stac-fastapi-elasticsearch-opensearch/pull/499)

## [v6.5.1] - 2025-09-30

### Fixed

- Issue where token, query param was not being passed to POST collections search logic [#483](https://github.com/stac-utils/stac-fastapi-elasticsearch-opensearch/pull/483)
- Issue where datetime param was not being passed from POST collections search logic to Elasticsearch [#483](https://github.com/stac-utils/stac-fastapi-elasticsearch-opensearch/pull/483)
- Collections search tests to ensure both GET /collections and GET/POST /collections-search endpoints are tested [#483](https://github.com/stac-utils/stac-fastapi-elasticsearch-opensearch/pull/483)

## [v6.5.0] - 2025-09-29

### Added

- Environment variable `ENABLE_COLLECTIONS_SEARCH_ROUTE` to turn on/off the `/collections-search` endpoint. [#478](https://github.com/stac-utils/stac-fastapi-elasticsearch-opensearch/pull/478)
- POST and GET `/collections-search` endpoint for collections search queries, needed because POST /collections search will not work when the Transactions Extension is enabled. Defaults to `False` [#478](https://github.com/stac-utils/stac-fastapi-elasticsearch-opensearch/pull/478)
- GET `/collections` collection search structured filter extension with support for both cql2-json and cql2-text formats. [#475](https://github.com/stac-utils/stac-fastapi-elasticsearch-opensearch/pull/475)
- GET `/collections` collection search query extension. [#477](https://github.com/stac-utils/stac-fastapi-elasticsearch-opensearch/pull/477)
- GET `/collections` collections search datetime filtering support. [#476](https://github.com/stac-utils/stac-fastapi-elasticsearch-opensearch/pull/476)

### Changed
- Refactored `/collections` endpoint implementation to support both GET and POST methods. [#478](https://github.com/stac-utils/stac-fastapi-elasticsearch-opensearch/pull/478)

### Fixed
- support of disabled nested attributes in the properties dictionary. [#474](https://github.com/stac-utils/stac-fastapi-elasticsearch-opensearch/pull/474)

## [v6.4.0] - 2025-09-24

### Added

- GET `/collections` collection search free text extension ex. `/collections?q=sentinel`. [#470](https://github.com/stac-utils/stac-fastapi-elasticsearch-opensearch/pull/470)
- Added `USE_DATETIME` environment variable to configure datetime search behavior in SFEOS. [#452](https://github.com/stac-utils/stac-fastapi-elasticsearch-opensearch/pull/452)
- GET `/collections` collection search sort extension ex. `/collections?sortby=+id`. [#456](https://github.com/stac-utils/stac-fastapi-elasticsearch-opensearch/pull/456)
- GET `/collections` collection search fields extension ex. `/collections?fields=id,title`. [#465](https://github.com/stac-utils/stac-fastapi-elasticsearch-opensearch/pull/465)
- Improved error messages for sorting on unsortable fields in collection search, including guidance on how to make fields sortable. [#465](https://github.com/stac-utils/stac-fastapi-elasticsearch-opensearch/pull/465)
- Added field alias for `temporal` to enable easier sorting by temporal extent, alongside `extent.temporal.interval`. [#465](https://github.com/stac-utils/stac-fastapi-elasticsearch-opensearch/pull/465)
- Added `ENABLE_COLLECTIONS_SEARCH` environment variable to make collection search extensions optional (defaults to enabled). [#465](https://github.com/stac-utils/stac-fastapi-elasticsearch-opensearch/pull/465)

### Changed

- Fixed a bug where missing `copy()` caused default queryables to be incorrectly enriched by results from previous queries. [#427](https://github.com/stac-utils/stac-fastapi-elasticsearch-opensearch/pull/427)
- Removed non-generic attributes (`cloud_cover`, `cloud_shadow_percentage`, `nodata_pixel_percentage`) not applicable to all collections (e.g., SAR data).[#427](https://github.com/stac-utils/stac-fastapi-elasticsearch-opensearch/pull/427)
- Updated `async_prep_create_item` to support OS item loading with multiple indices.[#427](https://github.com/stac-utils/stac-fastapi-elasticsearch-opensearch/pull/427)
- unified the type of queryables endpoint to `application/schema+json`. [#445](https://github.com/stac-utils/stac-fastapi-elasticsearch-opensearch/pull/445)
- updated `numReturned` & `numMatched` fields in itemCollection return to `numberReturned` & `numberMatched`. [#446](https://github.com/stac-utils/stac-fastapi-elasticsearch-opensearch/pull/446)

## [v6.3.0] - 2025-09-16

### Added

- `STAC_INDEX_ASSETS` environment variable to allow asset serialization to be configurable. [#433](https://github.com/stac-utils/stac-fastapi-elasticsearch-opensearch/pull/433)
- Added the `ENV_MAX_LIMIT` environment variable to SFEOS, allowing overriding of the `MAX_LIMIT`, which controls the `?limit` parameter for returned items and STAC collections. [#434](https://github.com/stac-utils/stac-fastapi-elasticsearch-opensearch/pull/434)
- Sort, Query, and Filter extension and functionality to the item collection route. [#437](https://github.com/stac-utils/stac-fastapi-elasticsearch-opensearch/pull/437)
- Added Fields Extension implementation for the `/collections/{collection_id}/items` endpoint. [#436](https://github.com/stac-utils/stac-fastapi-elasticsearch-opensearch/pull/436)

### Changed

- Changed assets serialization to prevent mapping explosion while allowing asset information to be indexed. [#341](https://github.com/stac-utils/stac-fastapi-elasticsearch-opensearch/pull/341)
- Simplified the item_collection function in core.py, moving the request to the get_search function. [#437](https://github.com/stac-utils/stac-fastapi-elasticsearch-opensearch/pull/437)
- Updated the `format_datetime_range` function to support milliseconds. [#423](https://github.com/stac-utils/stac-fastapi-elasticsearch-opensearch/pull/423)
- Blocked the /collections/{collection_id}/bulk_items endpoint when environmental variable ENABLE_DATETIME_INDEX_FILTERING is set to true. [#438](https://github.com/stac-utils/stac-fastapi-elasticsearch-opensearch/pull/438)

### Fixed

- Fixed issue where sortby was not accepting the default sort, where a + or - was not specified before the field value ie. localhost:8081/collections/{collection_id}/items?sortby=id. [#437](https://github.com/stac-utils/stac-fastapi-elasticsearch-opensearch/pull/437)

## [v6.2.1] - 2025-09-02

### Added

- Added `id` field as secondary sort to sort config to ensure unique pagination tokens. [#421](https://github.com/stac-utils/stac-fastapi-elasticsearch-opensearch/pull/421)
- Added default environment variable `STAC_ITEM_LIMIT` to SFEOS for result limiting of returned items and STAC collections [#419](https://github.com/stac-utils/stac-fastapi-elasticsearch-opensearch/pull/419)

### Changed

- Simplified Patch class and updated patch script creation including adding nest creation for merge patch [#420](https://github.com/stac-utils/stac-fastapi-elasticsearch-opensearch/pull/420)

## [v6.2.0] - 2025-08-27

### Added

- Added comprehensive index management system with dynamic selection and insertion strategies for improved performance and scalability [#405](https://github.com/stac-utils/stac-fastapi-elasticsearch-opensearch/pull/405)
- Added `ENABLE_DATETIME_INDEX_FILTERING` environment variable to enable datetime-based index selection using collection IDs. When enabled, the system creates indexes with UUID-based names and manages them through time-based aliases. Default is `false`. [#405](https://github.com/stac-utils/stac-fastapi-elasticsearch-opensearch/pull/405)
- Added `DATETIME_INDEX_MAX_SIZE_GB` environment variable to set maximum size limit in GB for datetime-based indexes. When an index exceeds this size, a new time-partitioned index will be created. Note: add +20% to target size due to ES/OS compression. Default is `25` GB. Only applies when `ENABLE_DATETIME_INDEX_FILTERING` is enabled. [#405](https://github.com/stac-utils/stac-fastapi-elasticsearch-opensearch/pull/405)
- Added index operations system with unified interface for both Elasticsearch and OpenSearch [#405](https://github.com/stac-utils/stac-fastapi-elasticsearch-opensearch/pull/405):
  - `IndexOperations` class with common index creation and management methods
  - UUID-based physical index naming: `{prefix}_{collection-id}_{uuid4}`
  - Alias management: main collection alias, temporal aliases, and closed index aliases
  - Automatic alias updates when indexes reach size limits
- Added datetime-based index selection strategies with caching support [#405](https://github.com/stac-utils/stac-fastapi-elasticsearch-opensearch/pull/405):
  - `DatetimeBasedIndexSelector` for temporal filtering with intelligent caching
  - `IndexCacheManager` with configurable TTL-based cache expiration (default 1 hour)
  - `IndexAliasLoader` for alias management and cache refresh
  - `UnfilteredIndexSelector` as fallback for returning all available indexes
- Added index insertion strategies with automatic partitioning [#405](https://github.com/stac-utils/stac-fastapi-elasticsearch-opensearch/pull/405):
  - Simple insertion strategy (`SimpleIndexInserter`) for traditional single-index-per-collection approach
  - Datetime-based insertion strategy (`DatetimeIndexInserter`) with time-based partitioning
  - Automatic index size monitoring and splitting when limits exceeded
  - Handling of chronologically early data and bulk operations
- Added index management utilities [#405](https://github.com/stac-utils/stac-fastapi-elasticsearch-opensearch/pull/405):
  - `IndexSizeManager` for size monitoring and overflow handling with compression awareness
  - `DatetimeIndexManager` for datetime-based index operations and validation
  - Factory patterns (`IndexInsertionFactory`, `IndexSelectorFactory`) for strategy creation based on configuration

### Changed

- Added the Datetime-Based Index Management section to the Table of Contents in the readme, updating heading sizes to match the rest of the document [#418](https://github.com/stac-utils/stac-fastapi-elasticsearch-opensearch/pull/418)

## [v6.1.0] - 2025-07-24

### Added

- Added the ability to set timeout for Opensearch and Elasticsearch clients by setting the environmental variable `ES_TIMEOUT` [#408](https://github.com/stac-utils/stac-fastapi-elasticsearch-opensearch/pull/408)
- Added `collection-search#filter` conformance class to CollectionSearchExtension to enable compatibility with stac-auth-proxy collection filtering [#411](https://github.com/stac-utils/stac-fastapi-elasticsearch-opensearch/pull/411)

### Changed

- Updated collection to index logic to support searching a large amount of indices [#412](https://github.com/stac-utils/stac-fastapi-elasticsearch-opensearch/pull/412)
- Updated documentation to reflect use of ES environment variables [#410](https://github.com/stac-utils/stac-fastapi-elasticsearch-opensearch/pull/410)
- Updated documentation to reflect `APP_PORT` in [stac-fastapi-core ApiSettings](https://github.com/stac-utils/stac-fastapi/blob/fa42985255fad0bab7dbe3aadbf1f74cb1635f3a/stac_fastapi/types/stac_fastapi/types/config.py#L30) [#410](https://github.com/stac-utils/stac-fastapi-elasticsearch-opensearch/pull/410)

## [v6.0.0] - 2025-06-22

### Added

- Added support for PATCH update through [RFC 6902](https://datatracker.ietf.org/doc/html/rfc6902) and [RFC 7396](https://datatracker.ietf.org/doc/html/rfc7396) [#291](https://github.com/stac-utils/stac-fastapi-elasticsearch-opensearch/pull/291)

### Changed

- Updated stac-fastapi parent libraries to v6.0.0 [#291](https://github.com/stac-utils/stac-fastapi-elasticsearch-opensearch/pull/291)

## [v5.0.0] - 2025-06-11

### Added

- Created new `sfeos_helpers` package to improve code organization and maintainability [#376](https://github.com/stac-utils/stac-fastapi-elasticsearch-opensearch/pull/376)
- Added introduction section - What is stac-fastapi-elasticsearch-opensearch? - to README [#384](https://github.com/stac-utils/stac-fastapi-elasticsearch-opensearch/pull/384)
- Added support for enum queryables [#390](https://github.com/stac-utils/stac-fastapi-elasticsearch-opensearch/pull/390)

### Changed

- Refactored utility functions into dedicated modules within `sfeos_helpers` [#376](https://github.com/stac-utils/stac-fastapi-elasticsearch-opensearch/pull/376):
  - Created `database` package with specialized modules for index, document, and utility operations
  - Created `aggregation` package for Elasticsearch/OpenSearch-specific aggregation functionality
  - Moved shared logic from core module to helper functions for better code reuse
  - Separated utility functions from constant mappings for clearer code organization
- Updated documentation to reflect recent code refactoring [#376](https://github.com/stac-utils/stac-fastapi-elasticsearch-opensearch/pull/376)
- Improved README documentation with consistent formatting and enhanced sections [#381](https://github.com/stac-utils/stac-fastapi-elasticsearch-opensearch/pull/381):
  - Added sfeos logo and banner
  - Added a comprehensive Quick Start guide
  - Reorganized sections for better navigation
  - Reformatted content with bullet points for improved readability
  - Added more detailed examples for API interaction
- Updated mkdocs/ sfeos doucmentation page [#386](https://github.com/stac-utils/stac-fastapi-elasticsearch-opensearch/pull/386)
- Improved datetime query handling to only check start and end datetime values when datetime is None [#396](https://github.com/stac-utils/stac-fastapi-elasticsearch-opensearch/pull/396)
- Optimize data_loader.py script [#395](https://github.com/stac-utils/stac-fastapi-elasticsearch-opensearch/pull/395)
- Refactored test configuration to use shared app config pattern [#399](https://github.com/stac-utils/stac-fastapi-elasticsearch-opensearch/pull/399)
- Make `orjson` usage more consistent [#402](https://github.com/stac-utils/stac-fastapi-elasticsearch-opensearch/pull/402)

### Fixed

- Added the ability to authenticate with OpenSearch/ElasticSearch with SSL disabled [#388](https://github.com/stac-utils/stac-fastapi-elasticsearch-opensearch/pull/388)

### Removed

- Removed `requests` dev dependency [#395](https://github.com/stac-utils/stac-fastapi-elasticsearch-opensearch/pull/395)

## [v4.2.0] - 2025-05-15

### Added

- Added dynamic queryables mapping for search and aggregations [#375](https://github.com/stac-utils/stac-fastapi-elasticsearch-opensearch/pull/375)
- Added configurable landing page ID `STAC_FASTAPI_LANDING_PAGE_ID` [#352](https://github.com/stac-utils/stac-fastapi-elasticsearch-opensearch/pull/352)
- Added support for `S_CONTAINS`, `S_WITHIN`, `S_DISJOINT` spatial filter operations [#371](https://github.com/stac-utils/stac-fastapi-elasticsearch-opensearch/issues/371)
- Introduced the `DATABASE_REFRESH` environment variable to control whether database operations refresh the index immediately after changes. If set to `true`, changes will be immediately searchable. If set to `false`, changes may not be immediately visible but can improve performance for bulk operations. If set to `wait_for`, changes will wait for the next refresh cycle to become visible. [#370](https://github.com/stac-utils/stac-fastapi-elasticsearch-opensearch/pull/370)
- Added the `ENABLE_TRANSACTIONS_EXTENSIONS` environment variable to enable or disable the Transactions and Bulk Transactions API extensions. When set to `false`, endpoints provided by `TransactionsClient` and `BulkTransactionsClient` are not available. This allows for flexible deployment scenarios and improved API control. [#374](https://github.com/stac-utils/stac-fastapi-elasticsearch-opensearch/pull/374)

### Changed

- Refactored CRUD methods in `TransactionsClient` to use the `validate_refresh` helper method for consistent and reusable handling of the `refresh` parameter. [#370](https://github.com/stac-utils/stac-fastapi-elasticsearch-opensearch/pull/370)

### Fixed

- Fixed an issue where some routes were not passing the `refresh` parameter from `kwargs` to the database logic, ensuring consistent behavior across all CRUD operations. [#370](https://github.com/stac-utils/stac-fastapi-elasticsearch-opensearch/pull/370)

## [v4.1.0] - 2025-05-09

### Added

- Added logging to bulk insertion methods to provide detailed feedback on errors encountered during operations. [#364](https://github.com/stac-utils/stac-fastapi-elasticsearch-opensearch/pull/364)
- Introduced the `RAISE_ON_BULK_ERROR` environment variable to control whether bulk insertion methods raise exceptions on errors (`true`) or log warnings and continue processing (`false`). [#364](https://github.com/stac-utils/stac-fastapi-elasticsearch-opensearch/pull/364)
- Added code coverage reporting to the test suite using pytest-cov. [#87](https://github.com/stac-utils/stac-fastapi-elasticsearch-opensearch/issues/87)

### Changed

- Updated dynamic mapping for items to map long values to double versus float. [#326](https://github.com/stac-utils/stac-fastapi-elasticsearch-opensearch/pull/326)
- Extended Datetime Search to search on start_datetime and end_datetime as well as datetime fields. [#182](https://github.com/stac-utils/stac-fastapi-elasticsearch/pull/182)
- Changed item update operation to use Elasticsearch index API instead of delete and create for better efficiency and atomicity. [#75](https://github.com/stac-utils/stac-fastapi-elasticsearch-opensearch/issues/75)
- Bulk insertion via `BulkTransactionsClient` now strictly validates all STAC Items using the Pydantic model before insertion. Any invalid item will immediately raise a `ValidationError`, ensuring consistent validation with single-item inserts and preventing invalid STAC Items from being stored. This validation is enforced regardless of the `RAISE_ON_BULK_ERROR` setting. [#368](https://github.com/stac-utils/stac-fastapi-elasticsearch-opensearch/pull/368)

### Changed

### Fixed

- Refactored `create_item` and `update_item` methods to share unified logic, ensuring consistent conflict detection, validation, and database operations. [#368](https://github.com/stac-utils/stac-fastapi-elasticsearch-opensearch/pull/368)

## [v4.0.0] - 2025-04-23

### Added

- Added support for dynamically-generated queryables based on Elasticsearch/OpenSearch mappings, with extensible metadata augmentation [#351](https://github.com/stac-utils/stac-fastapi-elasticsearch-opensearch/pull/351)
- Included default queryables configuration for seamless integration. [#351](https://github.com/stac-utils/stac-fastapi-elasticsearch-opensearch/pull/351)
- Added support for high-performance direct response mode for both Elasticsearch and Opensearch backends, controlled by the `ENABLE_DIRECT_RESPONSE` environment variable. When enabled (`ENABLE_DIRECT_RESPONSE=true`), endpoints return Starlette Response objects directly, bypassing FastAPI's jsonable_encoder and Pydantic serialization for significantly improved performance on large search responses. **Note:** In this mode, all FastAPI dependencies (including authentication, custom status codes, and validation) are disabled for all routes. Default is `false` for safety. A warning is logged at startup if enabled. See [issue #347](https://github.com/stac-utils/stac-fastapi-elasticsearch-opensearch/issues/347) and [PR #359](https://github.com/stac-utils/stac-fastapi-elasticsearch-opensearch/pull/359).
- Added robust tests for the `ENABLE_DIRECT_RESPONSE` environment variable, covering both Elasticsearch and OpenSearch backends. Tests gracefully handle missing backends by attempting to import both configs and skipping if neither is available. [#359](https://github.com/stac-utils/stac-fastapi-elasticsearch-opensearch/pull/359)

### Changed

- Refactored database logic to reduce duplication [#351](https://github.com/stac-utils/stac-fastapi-elasticsearch-opensearch/pull/351)
- Replaced `fastapi-slim` with `fastapi` dependency [#351](https://github.com/stac-utils/stac-fastapi-elasticsearch-opensearch/pull/351)
- Changed minimum Python version to 3.9 [#354](https://github.com/stac-utils/stac-fastapi-elasticsearch-opensearch/pull/354)
- Updated stac-fastapi api, types, and extensions libraries to 5.1.1 from 3.0.0 and made various associated changes [#354](https://github.com/stac-utils/stac-fastapi-elasticsearch-opensearch/pull/354)
- Changed makefile commands from 'docker-compose' to 'docker compose' [#354](https://github.com/stac-utils/stac-fastapi-elasticsearch-opensearch/pull/354)
- Updated package names in setup.py files to use underscores instead of periods for PEP 625 compliance [#358](https://github.com/stac-utils/stac-fastapi-elasticsearch-opensearch/pull/358)
  - Changed `stac_fastapi.opensearch` to `stac_fastapi_opensearch`
  - Changed `stac_fastapi.elasticsearch` to `stac_fastapi_elasticsearch`
  - Changed `stac_fastapi.core` to `stac_fastapi_core`
  - Updated all related dependencies to use the new naming convention
- Renamed `docker-compose.yml` to `compose.yml` to align with Docker Compose V2 conventions [#358](https://github.com/stac-utils/stac-fastapi-elasticsearch-opensearch/pull/358)
- Removed deprecated `version` field from all compose files [#358](https://github.com/stac-utils/stac-fastapi-elasticsearch-opensearch/pull/358)
- Updated `STAC_FASTAPI_VERSION` environment variables to 4.0.0 in all compose files [#362](https://github.com/stac-utils/stac-fastapi-elasticsearch-opensearch/pull/362)
- Bumped version from 4.0.0a2 to 4.0.0 for the PEP 625 compliant release [#362](https://github.com/stac-utils/stac-fastapi-elasticsearch-opensearch/pull/362)
- Updated dependency requirements to use compatible release specifiers (~=) for more controlled updates while allowing for bug fixes and security patches [#358](https://github.com/stac-utils/stac-fastapi-elasticsearch-opensearch/issues/358)
- Removed elasticsearch-dsl dependency as it's now part of the elasticsearch package since version 8.18.0 [#358](https://github.com/stac-utils/stac-fastapi-elasticsearch-opensearch/issues/358)
- Updated test suite to use `httpx.ASGITransport(app=...)` for FastAPI app testing (removes deprecation warning). [#359](https://github.com/stac-utils/stac-fastapi-elasticsearch-opensearch/pull/359)
- Updated stac-fastapi parent libraries to 5.2.0. [#359](https://github.com/stac-utils/stac-fastapi-elasticsearch-opensearch/pull/359)
- Migrated Elasticsearch index template creation from legacy `put_template` to composable `put_index_template` API in `database_logic.py`. This resolves deprecation warnings and ensures compatibility with Elasticsearch 7.x and 8.x. [#359](https://github.com/stac-utils/stac-fastapi-elasticsearch-opensearch/pull/359)
- Updated all Pydantic models to use `ConfigDict` instead of class-based `Config` for Pydantic v2 compatibility. This resolves deprecation warnings and prepares for Pydantic v3. [#359](https://github.com/stac-utils/stac-fastapi-elasticsearch-opensearch/pull/359)
- Migrated all Pydantic `@root_validator` validators to `@model_validator` for Pydantic v2 compatibility. [#359](https://github.com/stac-utils/stac-fastapi-elasticsearch-opensearch/pull/359)
- Migrated startup event handling from deprecated `@app.on_event("startup")` to FastAPI's recommended lifespan context manager. This removes deprecation warnings and ensures compatibility with future FastAPI versions. [#361](https://github.com/stac-utils/stac-fastapi-elasticsearch-opensearch/pull/361)
- Refactored all boolean environment variable parsing in both Elasticsearch and OpenSearch backends to use the shared `get_bool_env` utility. This ensures robust and consistent handling of environment variables such as `ES_USE_SSL`, `ES_HTTP_COMPRESS`, and `ES_VERIFY_CERTS` across both backends. [#359](https://github.com/stac-utils/stac-fastapi-elasticsearch-opensearch/pull/359)

### Fixed

- Improved performance of `mk_actions` and `filter-links` methods [#351](https://github.com/stac-utils/stac-fastapi-elasticsearch-opensearch/pull/351)
- Fixed inheritance relating to BaseDatabaseSettings and ApiBaseSettings [#355](https://github.com/stac-utils/stac-fastapi-elasticsearch-opensearch/pull/355)
- Fixed delete_item and delete_collection methods return types [#355](https://github.com/stac-utils/stac-fastapi-elasticsearch-opensearch/pull/355)
- Fixed inheritance relating to DatabaseLogic and BaseDatabaseLogic, and ApiBaseSettings [#355](https://github.com/stac-utils/stac-fastapi-elasticsearch-opensearch/pull/355)

## [v3.2.5] - 2025-04-07

### Added

- Option to configure multiple Elasticsearch/OpenSearch hosts and enable `http_compress`. [#349](https://github.com/stac-utils/stac-fastapi-elasticsearch-opensearch/pull/349)

## [v3.2.4] - 2025-03-14

### Added

- Support python 3.13 in SFEOS Core, Opensearch and ElasticSearch. [#330](https://github.com/stac-utils/stac-fastapi-elasticsearch-opensearch/pull/330)

## [v3.2.3] - 2025-02-11

### Changed

- Added note on the use of the default `*` use in route authentication dependecies. [#325](https://github.com/stac-utils/stac-fastapi-elasticsearch-opensearch/pull/325)
- Update item index naming and aliasing to allow capitalisation of collection ids [#329](https://github.com/stac-utils/stac-fastapi-elasticsearch-opensearch/pull/329)
- Bugfixes for the `IsNull` operator and datetime filtering [#330](https://github.com/stac-utils/stac-fastapi-elasticsearch-opensearch/pull/330)

## [v3.2.2] - 2024-12-15

### Changed

- Use base64 encoded JSON string of sort keys as pagination token instead of comma-separated string [#323](https://github.com/stac-utils/stac-fastapi-elasticsearch-opensearch/pull/323)

## [v3.2.1] - 2024-11-14

### Added

- Added `dockerfiles/Dockerfile.ci.os` and `dockerfiles/Dockerfile.ci.es`, along with their respective entrypoints [#311](https://github.com/stac-utils/stac-fastapi-elasticsearch-opensearch/pull/311)

### Changed

- Updated the `publish.yml` workflow to include Docker image publishing to GitHub Container Registry [#311](https://github.com/stac-utils/stac-fastapi-elasticsearch-opensearch/pull/311)
- Improved the README with detailed descriptions of the new Docker images, providing guidance for images. [#311](https://github.com/stac-utils/stac-fastapi-elasticsearch-opensearch/pull/311)
- Aggregation ElasticSearch `total_count` bugfix, moved aggregation text to docs. [#314](https://github.com/stac-utils/stac-fastapi-elasticsearch-opensearch/pull/314)

## [v3.2.0] - 2024-10-09

### Added

- Added `datetime_frequency_interval` parameter for `datetime_frequency` aggregation. [#294](https://github.com/stac-utils/stac-fastapi-elasticsearch-opensearch/pull/294)
- Added rate limiting functionality with configurable limits using environment variable `STAC_FASTAPI_RATE_LIMIT`, example: `500/minute`. [#303](https://github.com/stac-utils/stac-fastapi-elasticsearch-opensearch/pull/303)
- Added publish.yml to automatically publish new releases to PyPI [#305](https://github.com/stac-utils/stac-fastapi-elasticsearch-opensearch/pull/305)

### Changed

- Updated CollectionLinks to generate correct `self` link for collections endpoint. [#297](https://github.com/stac-utils/stac-fastapi-elasticsearch-opensearch/pull/297)
- Refactored aggregation in database logic. [#294](https://github.com/stac-utils/stac-fastapi-elasticsearch-opensearch/pull/294)
- Fixed the `self` link for the `/collections/{collection_id}/aggregations` endpoint. [#295](https://github.com/stac-utils/stac-fastapi-elasticsearch-opensearch/pull/295)

## [v3.1.0] - 2024-09-02

### Added

- Added support for FreeTextExtension. [#227](https://github.com/stac-utils/stac-fastapi-elasticsearch-opensearch/pull/227)

### Changed

- Support escaped backslashes in CQL2 `LIKE` queries, and reject invalid (or incomplete) escape sequences. [#286](https://github.com/stac-utils/stac-fastapi-elasticsearch-opensearch/pull/286)

## [v3.0.0] - 2024-08-14

### Changed

- Aggregation bug fixes [#281](https://github.com/stac-utils/stac-fastapi-elasticsearch-opensearch/pull/281)
- Updated stac-fastapi libraries to v3.0.0 [#282](https://github.com/stac-utils/stac-fastapi-elasticsearch-opensearch/pull/282)

## [v3.0.0a3] - 2024-07-17

### Added

- Added an implementation of the Aggregation Extension. Enables spatial, frequency distribution, and datetime distribution aggregations. [#276](https://github.com/stac-utils/stac-fastapi-elasticsearch-opensearch/pull/276)
- Added support for route depndencies configuration through the STAC_FASTAPI_ROUTE_DEPENDENCIES environment variable, directly or via json file. Allows for fastapi's inbuilt OAuth2 flows to be used as dependencies. Custom dependencies can also be written, see Basic Auth for an example. [#251](https://github.com/stac-utils/stac-fastapi-elasticsearch-opensearch/pull/251)
- Added docker-compose.route_dependencies_file.yml that gives an example of OAuth2 workflow using keycloak as the identity provider. [#251](https://github.com/stac-utils/stac-fastapi-elasticsearch-opensearch/pull/251)
- Added docker-compose.route_dependencies_env.yml that gives an example using the STAC_FASTAPI_ROUTE_DEPENDENCIES environment variable. [#251](https://github.com/stac-utils/stac-fastapi-elasticsearch-opensearch/pull/251)

### Changed

- Updated to stac-fastapi 3.0.0a4. [#275](https://github.com/stac-utils/stac-fastapi-elasticsearch-opensearch/pull/275)
- Converted Basic auth to a route dependency and merged with new route depndencies method. [#251](https://github.com/stac-utils/stac-fastapi-elasticsearch-opensearch/pull/251)
- Updated docker-compose.basic_auth_protected.yml to use STAC_FASTAPI_ROUTE_DEPENDENCIES environment variable. [#251](https://github.com/stac-utils/stac-fastapi-elasticsearch-opensearch/pull/251)

## [v3.0.0a2]

### Added

- Queryables landing page and collection links when the Filter Extension is enabled [#267](https://github.com/stac-utils/stac-fastapi-elasticsearch-opensearch/pull/267)

### Changed

- Updated stac-fastapi libraries to v3.0.0a1 [#265](https://github.com/stac-utils/stac-fastapi-elasticsearch-opensearch/pull/265)
- Updated stac-fastapi libraries to v3.0.0a3 [#269](https://github.com/stac-utils/stac-fastapi-elasticsearch-opensearch/pull/269)
- Converted Basic auth to a route dependency and merged with new route depndencies method. [#251](https://github.com/stac-utils/stac-fastapi-elasticsearch-opensearch/pull/251)
- Updated docker-compose.basic_auth_protected.yml to use STAC_FASTAPI_ROUTE_DEPENDENCIES environment variable. [#251](https://github.com/stac-utils/stac-fastapi-elasticsearch-opensearch/pull/251)

### Fixed

- API sort extension tests [#264](https://github.com/stac-utils/stac-fastapi-elasticsearch-opensearch/pull/264)
- Basic auth permission fix for checking route path instead of absolute path [#266](https://github.com/stac-utils/stac-fastapi-elasticsearch-opensearch/pull/266)
- Remove deprecated filter_fields property, return all properties as default [#269](https://github.com/stac-utils/stac-fastapi-elasticsearch-opensearch/pull/269)

## [v3.0.0a1]

### Changed

- Unskip temporal open window test [#254](https://github.com/stac-utils/stac-fastapi-elasticsearch-opensearch/pull/254)
- Removed deprecated context extension [#255](https://github.com/stac-utils/stac-fastapi-elasticsearch-opensearch/pull/255)
- Remove duplicated code from stac_fastapi.types [#257](https://github.com/stac-utils/stac-fastapi-elasticsearch-opensearch/pull/257)

## [v3.0.0a0]

### Added

- Symlinks from project-specific readme files to main readme [#250](https://github.com/stac-utils/stac-fastapi-elasticsearch-opensearch/pull/250)
- Support for Python 3.12 [#234](https://github.com/stac-utils/stac-fastapi-elasticsearch/pull/234)

### Changed

- Updated stac-fastapi parent libraries to v3.0.0a0 [#234](https://github.com/stac-utils/stac-fastapi-elasticsearch-opensearch/pull/234)
- Removed pystac dependency [#234](https://github.com/stac-utils/stac-fastapi-elasticsearch-opensearch/pull/234)

### Fixed

- Fixed issue where paginated search queries would return a `next_token` on the last page [#243](https://github.com/stac-utils/stac-fastapi-elasticsearch-opensearch/pull/243)

## [v2.4.1]

### Added

- A test to ensure that pagination correctly returns expected links, particularly verifying the absence of a 'next' link on the last page of results [#244](https://github.com/stac-utils/stac-fastapi-elasticsearch-opensearch/pull/244)

### Fixed

- Fixed issue where searches return an empty `links` array [#241](https://github.com/stac-utils/stac-fastapi-elasticsearch-opensearch/pull/241)

## [v2.4.0]

### Added

- Added option to include Basic Auth [#232](https://github.com/stac-utils/stac-fastapi-elasticsearch-opensearch/pull/232)

### Changed

- Upgrade stac-fastapi libaries to v2.5.5 [#237](https://github.com/stac-utils/stac-fastapi-elasticsearch-opensearch/pull/237)

### Fixed

- Fixed `POST /collections/test-collection/items` returning an item with an empty links array [#236](https://github.com/stac-utils/stac-fastapi-elasticsearch-opensearch/pull/236)

## [v2.3.0]

### Changed

- Upgraded stac-fastapi libraries to v2.5.3 from v2.4.9 [#172](https://github.com/stac-utils/stac-fastapi-elasticsearch/pull/172)

## [v2.2.0]

### Added

- use index templates for Collection and Item indices [#208](https://github.com/stac-utils/stac-fastapi-elasticsearch-opensearch/discussions/208)
- Added API `title`, `version`, and `description` parameters from environment variables `STAC_FASTAPI_TITLE`, `STAC_FASTAPI_VERSION` and `STAC_FASTAPI_DESCRIPTION`, respectively. [#207](https://github.com/stac-utils/stac-fastapi-elasticsearch-opensearch/pull/207)
- Added a `STAC_FASTAPI_ROOT_PATH` environment variable to define the root path. Useful when working with an API gateway or load balancer. [#221](https://github.com/stac-utils/stac-fastapi-elasticsearch-opensearch/pull/221)
- Added mkdocs, pdocs, to generate docs and push to gh pages via workflow. Updated documentation. [#223](https://github.com/stac-utils/stac-fastapi-elasticsearch-opensearch/pull/223)

### Changed

- Updated the pip_docker example to use stac-fastapi.elasticsearch 2.1.0 and the elasticsearch 8.11.0 docker image. [#216](https://github.com/stac-utils/stac-fastapi-elasticsearch-opensearch/pull/216)
- Updated the Data Loader CLI tool to accept a base_url, a data directory, a custom collection id, and an option to use bulk insert. [#218](https://github.com/stac-utils/stac-fastapi-elasticsearch-opensearch/pull/218)
- Changed the default `ca_certs` value to use `certifi.where()` to find the installed certificate authority. [#222](https://github.com/stac-utils/stac-fastapi-elasticsearch-opensearch/pull/222)

### Fixed

- URL encode next href: [#215](https://github.com/stac-utils/stac-fastapi-elasticsearch-opensearch/issues/215)
- Do not overwrite links in Item and Collection objects before persisting in database [#210](https://github.com/stac-utils/stac-fastapi-elasticsearch-opensearch/issues/210)

## [v2.1.0]

### Added

- Added explicit mapping for ID in `ES_COLLECTIONS_MAPPINGS` [#198](https://github.com/stac-utils/stac-fastapi-elasticsearch-opensearch/pull/198)

### Changed

- Removed database logic from core.py all_collections [#196](https://github.com/stac-utils/stac-fastapi-elasticsearch-opensearch/pull/196)
- Changed OpenSearch config ssl_version to SSLv23 [#200](https://github.com/stac-utils/stac-fastapi-elasticsearch-opensearch/pull/200)

### Fixed

## [v2.0.0]

### Added

- Added core library package for common logic [#186](https://github.com/stac-utils/stac-fastapi-elasticsearch-opensearch/pull/186)

### Changed

- Moved Elasticsearch and Opensearch backends into separate packages [#186](https://github.com/stac-utils/stac-fastapi-elasticsearch-opensearch/pull/186)

### Fixed

- Allow additional top-level properties on collections [#191](https://github.com/stac-utils/stac-fastapi-elasticsearch-opensearch/pull/191)

## [v1.1.0]

### Added

- Advanced comparison (LIKE, IN, BETWEEN) operators to the Filter extension [#178](https://github.com/stac-utils/stac-fastapi-elasticsearch/pull/178)
- Collection update endpoint no longer delete all sub items [#177](https://github.com/stac-utils/stac-fastapi-elasticsearch/pull/177)
- OpenSearch 2.11.1 support [#188](https://github.com/stac-utils/stac-fastapi-elasticsearch/pull/188)

### Changed

- Elasticsearch drivers from 7.17.9 to 8.11.0 [#169](https://github.com/stac-utils/stac-fastapi-elasticsearch/pull/169)
- Collection update endpoint no longer delete all sub items [#177](https://github.com/stac-utils/stac-fastapi-elasticsearch/pull/177)

### Fixed

- Exclude unset fields in search response [#166](https://github.com/stac-utils/stac-fastapi-elasticsearch/issues/166)
- Upgrade stac-fastapi to v2.4.9 [#172](https://github.com/stac-utils/stac-fastapi-elasticsearch/pull/172)
- Set correct default filter-lang for GET /search requests [#179](https://github.com/stac-utils/stac-fastapi-elasticsearch/issues/179)

## [v1.0.0]

### Added

- Collection-level Assets to the CollectionSerializer [#148](https://github.com/stac-utils/stac-fastapi-elasticsearch/issues/148)
- Pagination for /collections - GET all collections - route [#164](https://github.com/stac-utils/stac-fastapi-elasticsearch/pull/164)
- Examples folder with example docker setup for running sfes from pip [#147](https://github.com/stac-utils/stac-fastapi-elasticsearch/pull/147)
- GET /search filter extension queries [#163](https://github.com/stac-utils/stac-fastapi-elasticsearch/pull/163)
- Added support for GET /search intersection queries [#158](https://github.com/stac-utils/stac-fastapi-elasticsearch/issues/158)

### Changed

- Update elasticsearch version from 8.1.3 to 8.10.4 in cicd, gh actions [#164](https://github.com/stac-utils/stac-fastapi-elasticsearch/pull/164)
- Updated core stac-fastapi libraries to 2.4.8 from 2.4.3 [#151](https://github.com/stac-utils/stac-fastapi-elasticsearch/pull/151)
- Use aliases on Elasticsearch indices, add number suffix in index name. [#152](https://github.com/stac-utils/stac-fastapi-elasticsearch/pull/152)

### Fixed

- Corrected the closing of client connections in ES index management functions [#132](https://github.com/stac-utils/stac-fastapi-elasticsearch/issues/132)
- Corrected the automatic converstion of float values to int when building Filter Clauses [#135](https://github.com/stac-utils/stac-fastapi-elasticsearch/issues/135)
- Do not index `proj:geometry` field as geo_shape [#154](https://github.com/stac-utils/stac-fastapi-elasticsearch/issues/154)
- Remove unsupported characters from Elasticsearch index names [#153](https://github.com/stac-utils/stac-fastapi-elasticsearch/issues/153)
- Fixed GET /search sortby requests [#25](https://github.com/stac-utils/stac-fastapi-elasticsearch/issues/25)

## [v0.3.0]

### Added

- Added bbox and datetime parameters and functionality to item_collection [#127](https://github.com/stac-utils/stac-fastapi-elasticsearch/pull/127)
- Added collection_id parameter to create_item function [#127](https://github.com/stac-utils/stac-fastapi-elasticsearch/pull/127)
- Added item_id and collection_id to update_item [#127](https://github.com/stac-utils/stac-fastapi-elasticsearch/pull/127)
- The default Collection objects index can be overridden by the `STAC_COLLECTIONS_INDEX` environment variable [#128](https://github.com/stac-utils/stac-fastapi-elasticsearch/pull/128)
- The default Item objects index prefix can be overridden by the `STAC_ITEMS_INDEX_PREFIX` environment variable [#128](https://github.com/stac-utils/stac-fastapi-elasticsearch/pull/128)
- Fields Extension [#129](https://github.com/stac-utils/stac-fastapi-elasticsearch/pull/129)
- Support for Python 3.11 [#131](https://github.com/stac-utils/stac-fastapi-elasticsearch/pull/131)

### Changed

- Updated core stac-fastapi libraries to 2.4.3 from 2.3.0 [#127](https://github.com/stac-utils/stac-fastapi-elasticsearch/pull/127)

## [v0.2.0]

### Added

- Filter Extension as GET with CQL2-Text and POST with CQL2-JSON,
  supporting the Basic CQL2 and Basic Spatial Operators conformance classes.
- Added Elasticsearch local config to support snapshot/restore to local filesystem

### Fixed

- Fixed search intersects query.
- Corrected the Sort and Query conformance class URIs.

### Changed

- Default to Python 3.10
- Default to Elasticsearch 8.x
- Collection objects are now stored in `collections` index rather than `stac_collections` index
- Item objects are no longer stored in `stac_items`, but in indices per collection named `items_{collection_id}`
- When using bulk ingest, items will continue to be ingested if any of them fail. Previously, the call would fail
  immediately if any items failed.

## [v0.1.0]

### Changed

- Elasticsearch index mappings updated to be more thorough.
- Endpoints that return items (e.g., /search) now sort the results by 'properties.datetime,id,collection'.
  Previously, there was no sort order defined.
- Db_to_stac serializer moved to core.py for consistency as it existed in both core and database_logic previously.
- Use genexp in execute_search and get_all_collections to return results.
- Added db_to_stac serializer to item_collection method in core.py.

[Unreleased]: https://github.com/stac-utils/stac-fastapi-elasticsearch-opensearch/compare/v6.7.5...main
[v6.7.5]: https://github.com/stac-utils/stac-fastapi-elasticsearch-opensearch/compare/v6.7.4...v6.7.5
[v6.7.4]: https://github.com/stac-utils/stac-fastapi-elasticsearch-opensearch/compare/v6.7.3...v6.7.4
[v6.7.3]: https://github.com/stac-utils/stac-fastapi-elasticsearch-opensearch/compare/v6.7.2...v6.7.3
[v6.7.2]: https://github.com/stac-utils/stac-fastapi-elasticsearch-opensearch/compare/v6.7.1...v6.7.2
[v6.7.1]: https://github.com/stac-utils/stac-fastapi-elasticsearch-opensearch/compare/v6.7.0...v6.7.1
[v6.7.0]: https://github.com/stac-utils/stac-fastapi-elasticsearch-opensearch/compare/v6.6.0...v6.7.0
[v6.6.0]: https://github.com/stac-utils/stac-fastapi-elasticsearch-opensearch/compare/v6.5.1...v6.6.0
[v6.5.1]: https://github.com/stac-utils/stac-fastapi-elasticsearch-opensearch/compare/v6.5.0...v6.5.1
[v6.5.0]: https://github.com/stac-utils/stac-fastapi-elasticsearch-opensearch/compare/v6.4.0...v6.5.0
[v6.4.0]: https://github.com/stac-utils/stac-fastapi-elasticsearch-opensearch/compare/v6.3.0...v6.4.0
[v6.3.0]: https://github.com/stac-utils/stac-fastapi-elasticsearch-opensearch/compare/v6.2.1...v6.3.0
[v6.2.1]: https://github.com/stac-utils/stac-fastapi-elasticsearch-opensearch/compare/v6.2.0...v6.2.1
[v6.2.0]: https://github.com/stac-utils/stac-fastapi-elasticsearch-opensearch/compare/v6.1.0...v6.2.0
[v6.1.0]: https://github.com/stac-utils/stac-fastapi-elasticsearch-opensearch/compare/v6.0.0...v6.1.0
[v6.0.0]: https://github.com/stac-utils/stac-fastapi-elasticsearch-opensearch/compare/v5.0.0...v6.0.0
[v5.0.0]: https://github.com/stac-utils/stac-fastapi-elasticsearch-opensearch/compare/v4.2.0...v5.0.0
[v4.2.0]: https://github.com/stac-utils/stac-fastapi-elasticsearch-opensearch/compare/v4.1.0...v4.2.0
[v4.1.0]: https://github.com/stac-utils/stac-fastapi-elasticsearch-opensearch/compare/v4.0.0...v4.1.0
[v4.0.0]: https://github.com/stac-utils/stac-fastapi-elasticsearch-opensearch/compare/v3.2.5...v4.0.0
[v3.2.5]: https://github.com/stac-utils/stac-fastapi-elasticsearch-opensearch/compare/v3.2.4...v3.2.5
[v3.2.4]: https://github.com/stac-utils/stac-fastapi-elasticsearch-opensearch/compare/v3.2.3...v3.2.4
[v3.2.3]: https://github.com/stac-utils/stac-fastapi-elasticsearch-opensearch/compare/v3.2.2...v3.2.3
[v3.2.2]: https://github.com/stac-utils/stac-fastapi-elasticsearch-opensearch/compare/v3.2.1...v3.2.2
[v3.2.1]: https://github.com/stac-utils/stac-fastapi-elasticsearch-opensearch/compare/v3.2.0...v3.2.1
[v3.2.0]: https://github.com/stac-utils/stac-fastapi-elasticsearch-opensearch/compare/v3.1.0...v3.2.0
[v3.1.0]: https://github.com/stac-utils/stac-fastapi-elasticsearch-opensearch/compare/v3.0.0...v3.1.0
[v3.0.0]: https://github.com/stac-utils/stac-fastapi-elasticsearch-opensearch/compare/v2.4.1...v3.0.0
[v2.4.1]: https://github.com/stac-utils/stac-fastapi-elasticsearch-opensearch/compare/v2.4.0...v2.4.1
[v2.4.0]: https://github.com/stac-utils/stac-fastapi-elasticsearch-opensearch/compare/v2.3.0...v2.4.0
[v2.3.0]: https://github.com/stac-utils/stac-fastapi-elasticsearch-opensearch/compare/v2.2.0...v2.3.0
[v2.2.0]: https://github.com/stac-utils/stac-fastapi-elasticsearch-opensearch/compare/v2.1.0...v2.2.0
[v2.1.0]: https://github.com/stac-utils/stac-fastapi-elasticsearch-opensearch/compare/v2.0.0...v2.1.0
[v2.0.0]: https://github.com/stac-utils/stac-fastapi-elasticsearch-opensearch/compare/v1.1.0...v2.0.0
[v1.1.0]: https://github.com/stac-utils/stac-fastapi-elasticsearch-opensearch/compare/v1.0.0...v1.1.0
[v1.0.0]: https://github.com/stac-utils/stac-fastapi-elasticsearch-opensearch/compare/v0.3.0...v1.0.0
[v0.3.0]: https://github.com/stac-utils/stac-fastapi-elasticsearch-opensearch/compare/v0.2.0...v0.3.0
[v0.2.0]: https://github.com/stac-utils/stac-fastapi-elasticsearch-opensearch/compare/v0.1.0...v0.2.0
[v0.1.0]: https://github.com/stac-utils/stac-fastapi-elasticsearch-opensearch/compare/v0.1.0<|MERGE_RESOLUTION|>--- conflicted
+++ resolved
@@ -9,17 +9,10 @@
 
 ### Added
 
-<<<<<<< HEAD
 - Environment variable `VALIDATE_QUERYABLES` to enable/disable validation of queryables in search/filter requests. When set to `true`, search requests will be validated against the defined queryables, returning an error for any unsupported fields. Defaults to `false` for backward compatibility.[#532](https://github.com/stac-utils/stac-fastapi-elasticsearch-opensearch/pull/532)
 
 - Environment variable `QUERYABLES_CACHE_TTL` to configure the TTL (in seconds) for caching queryables. Default is `3600` seconds (1 hour) to balance performance and freshness of queryables data. [#532](https://github.com/stac-utils/stac-fastapi-elasticsearch-opensearch/pull/532)
 
-- Added retry with back-off logic for Redis related functions. [#528](https://github.com/stac-utils/stac-fastapi-elasticsearch-opensearch/pull/528)
-
-- Added nanosecond precision datetime filtering that ensures nanosecond precision support in filtering by datetime. This is configured via the `USE_DATETIME_NANOS` environment variable, while maintaining microseconds compatibility for datetime precision. [#529](https://github.com/stac-utils/stac-fastapi-elasticsearch-opensearch/pull/529)
-
-=======
->>>>>>> 6f74a126
 ### Changed
 
 ### Fixed
