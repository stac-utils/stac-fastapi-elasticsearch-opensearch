--- conflicted
+++ resolved
@@ -9,13 +9,11 @@
 
 ### Added
 
-<<<<<<< HEAD
 - Added CQL2 Abstract Syntax Tree (AST) structure for efficient query parsing and datetime-based indexes. [#560](https://github.com/stac-utils/stac-fastapi-elasticsearch-opensearch/pull/560)
 
 - Environment variable `VALIDATE_QUERYABLES` to enable/disable validation of queryables in search/filter requests. When set to `true`, search requests will be validated against the defined queryables, returning an error for any unsupported fields. Defaults to `false` for backward compatibility.[#532](https://github.com/stac-utils/stac-fastapi-elasticsearch-opensearch/pull/532)
-=======
-### Changed
->>>>>>> 39fa181a
+
+### Changed
 
 ### Fixed
 
